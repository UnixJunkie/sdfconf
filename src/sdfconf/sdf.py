# -*- coding: utf-8 -*-

import sys
import re
import math
import numpy
import copy
import operator
from collections import OrderedDict as OrDi
import warnings
from six import string_types

try:
    from future.utils import lmap
except ImportError:
    lmap = map

try:
    import functions, mol2
except ImportError:
    from sdfconf import functions, mol2
    
try:
    iterange = xrange
except NameError:
    iterange = range

class Sdffile(object):
    '''
    Class that represents one .sdf-file. Includes all molecules in nested dictionaries, first by molecule name, then by conformation number.
    Order of molecules (in the .sdf-file) is represented by a list containing cells with molecule name and conformation number.
    '''
    
    molchop = re.compile('^\${4}') #Separates molecules in file
    
    
    def __init__(self, path=None, **kwargs ):
        '''
        Initianilizes an empty file. If path is specified, add data from it.
        '''
        self._dictomoles = dict() # {'aspirin':{1:aspi1, 2:aspi2, ...}, 'bentzene':{1:benz1, 2:benz2, ...}, ...}
        self._orderlist = list()
        #self._ignores = kwargs.get('ignores', ['H'])
        self.setIgnores(kwargs.get('ignores', ['H']))
        if path is not None:
            self.xreadself(path)
    
    def __copy__(self):
        '''
        Shallow copy function used by copy.copy()
        '''
        new = Sdffile()
        new._dictomoles = dict()
        for key in self._dictomoles:
            new._dictomoles[key] = copy.copy( self._dictomoles[key] )
        new._orderlist = copy.copy(self._orderlist)
        new._ignores = copy.copy(self._ignores)
        return new
    
    def __deepcopy__(self,memo):
        '''
        Deep copy function used by copy.deepcopy()
        '''
        new = Sdffile()
        new._dictomoles = copy.deepcopy(self._dictomoles,memo)
        new._orderlist = copy.deepcopy(self._orderlist,memo)
        new._ignores = copy.copy(self._ignores)
        return new
    
    def __iter__(self):
        '''
        New iterator method with an actual generator
        '''
        for molkey in self._dictomoles:
            for confkey in self._dictomoles[molkey]:
                yield self._dictomoles[molkey][confkey]
    
    
    def __len__(self):
        #Return total number of conformations in file.
        return len(self._orderlist)
    
    def __str__(self):
        #Return a single string representing the .sdf-file
        tab = []
        for molinfo in self._orderlist:
            for line in self._dictomoles[molinfo[0]][molinfo[1]].selftolist():
                tab.append(line)
        return ''.join(tab)
        
    def __getitem__(self, ind):
        '''
        return conformation(s) as from a list
        molecules in the same order as in represented file
        '''
        if isinstance( ind, slice ) :
            mols = self._orderlist[ind]
            return [self._dictomoles[inf[0]][inf[1]] for inf in mols]
        elif isinstance( ind, int ) :
            mols = self._orderlist[ind]
            return self._dictomoles[mols[0]][mols[1]]
        else:
            raise TypeError("Invalid argument type.")
        
    def setIgnores(self, ignores=['H']):
        self._ignores = list(ignores)
        #print self._ignores
        for mol in self:
            mol.setIgnores(self._ignores)
        
        
    @staticmethod
    def sdfseparator(strings):
        '''
        Separates a list of strings (as in .sdf-file) into list of lists of strings.
        lists of strings represent single conformations
        return list of lists of strings
        '''
        _moles = []
        _lines = []
        for line in strings:
            if Sdffile.molchop.match(line):
                _moles.append(_lines)
                _lines = []
            else:
                _lines.append(line)
        del(_lines)
        return _moles
    
    @staticmethod
    def xsdfseparator(xfile):
        '''
        Separates a list of strings (as in .sdf-file) into list of lists of strings.
        lists of strings represent single conformations
        return list of lists of strings
        '''
        _lines = []
        for line in xfile:
            if Sdffile.molchop.match(line):
                #_moles.append(_lines)
                yield _lines
                _lines = []
            else:
                _lines.append(line)
    
    def add(self, stringsofone):
        '''
        Adds a molecule to datastructure. 
        stringsofone is a list of strings representing a single conformation
        '''
        new = Sdfmole(stringsofone, ignores = self._ignores)
        name = new.getname()
        
        if not name in self._dictomoles:
            self._dictomoles[name]=dict()
        n = self.tempconfn(new, name)
            
        i=0
        while n in self._dictomoles[name]:
            i+=1
            n=str( max(lmap(int,self._dictomoles[name].keys())) + i)
            
        self._dictomoles[name][n] = new
        self._orderlist.append([name,n])
        
            
    def remove(self, name, confn):
        #Remove a molecule by name and conformation number.
        try:
            del(self._dictomoles[name][str(confn)])
            self._orderlist.remove([name,confn])
        except ValueError:
            warnings.warn('{}{{[{}]}} not in list.'.format(name, confn))
        
    def sdfmetacombi(self, other, bolist=[True, True], overwrite=False):
        '''
        Combine metadata to current file from another sdf-file.
        bolist = [require same name, require same confnumber]
        '''
        for omol in other:
            melist = []
            if bolist[0]:
                try:
                    medict = self._dictomoles[omol.getname()]
                    if bolist[1]:
                        melist = [medict[omol.getconfn()]]
                    else:
                        melist = [medict[key] for key in medict]
                except KeyError:
                    continue
            else:
                if bolist[1]:
                    melist = []
                    for key in self._dictomoles:
                        try:
                            melist.append(self._dictomoles[key][omol.getconfn()])
                        except KeyError:
                            continue
                else: melist = self
            for mol in melist:
                mol.metacombine(omol, overwrite)
                
    def listremove(self, path, sameconf=True):
        '''Frontend to sdflistremove and csvlistremove'''
        other = Sdffile(path)
        if len(other)==0:
            del(other)
            liomo = functions.csvtomatrix(path,'[,;\t ]')
            self.csvlistremove(liomo, sameconf)
        else:
            self.sdflistremove(other, sameconf)
            
    def csvlistremove(self, others, sameconf=True):
        '''
        Cut operator.
        Remove conformations from current file that are present in the other csvfile.
        ''' 
        for moli in others:
            oname = Sdfmole.confchop.sub('',moli[0]).strip('\"\'')
            if sameconf:
                try:
                    confn = Sdfmole.confchop.search( moli[0] ).group().strip('{[]}\"\'')
                    self.remove(oname,confn)
                except KeyError:
                    pass
            else:
                if oname in self._dictomoles:
                    del(self._dictomoles[oname])
                    newlist=[]
                    for info in self._orderlist:
                        if info[0]!=oname:
                            newlist.append(info)
                    self._orderlist = newlist
    
    def sdflistremove(self, other, sameconf=True):
        '''
        Cut operator.
        Remove conformations from current file that are present in the other sdffile.
        ''' 
        for omol in other:
            oname = omol.getname()
            if sameconf:
                try:
                    self.remove(oname,omol.getconfn())
                except KeyError:
                    pass
            else:
                if oname in self._dictomoles:
                    del(self._dictomoles[oname])
                    newlist=[]
                    for info in self._orderlist:
                        if info[0]!=oname:
                            newlist.append(info)
                    self._orderlist = newlist
        self.dictmaint()
    
    def stripbutmeta(self, metalogic):
        '''
        removes all atoms from the file, except for those defined in the given logical meta statement.
        reads numbers from metastatement and keeps same atomnumbers in conformations.
        Indexing starts from 1
        '''
        metas = self.getmollogic(metalogic)
        for molinfo in self._orderlist:
            self._dictomoles[molinfo[0]][molinfo[1]].stripbutmeta(metas[molinfo[0]][molinfo[1]])
    
    #conformation numbers
    
    def tempconfn(self, mol, molname=None):
        '''
        Returns a temporary conformation number for given molecule.
        '''
        n = mol.getconfn()
        if not n:
            try:
                dictomol = self._dictomoles[molname]
            except KeyError:
                return -1
            i = -len(dictomol)
            while True:
                j=str(i)
                if not j in dictomol:
                    return j
                else:
                    i -= 1
            n = str(i)
        return n
    
    def uniconfn(self, mol, n='-1'):
        '''
        Returns a unique conformation number for given molecule.
        '''
        n=abs(int(n))
        try:
            moli = self._dictomoles[mol.getname()]
            while True:
                if str(n) in moli:
                    n += 1
                else:
                    return str(n)
        except KeyError:
            return '1'
    
    def addconfs(self, bolist = [True, False]):
        '''
        add unique conformation numbers to conformations
        bolist=(toName,toMeta confnum)
        ''' 
        for i, molinfo in enumerate(self._orderlist):
            mol = self._dictomoles[molinfo[0]][molinfo[1]]
            c = mol.getconfn()
            if not c:
                c = self.uniconfn(mol, 1)
            mol.addconf(c, bolist)
            del(self._dictomoles[molinfo[0]][molinfo[1]])
            self._dictomoles[molinfo[0]][c]=mol
            self._orderlist[i]=[molinfo[0],c]
            
    def remconfs(self, bolist = [True, True]):
        '''
        remove conformation numbers
        bolist=(fromName,fromMeta confnum)
        '''
        for mol in self:#self._dictomoles:
            mol.remconf(bolist)
    
    #misc
    
    def metatoname(self, meta, joiner='_'):
        '''
        Changes the name of molecules to whatever found in given metafield.
        Applies only for metafields of type str
        '''
        '''
        for i, molord in enumerate(self._orderlist):
            olname = molord[0]
            n = molord[1]
            mol = self._dictomoles[olname][n]
            
            name = joiner.join(mol.getmeta(meta).getmetastrings())
            mol._name = name
            nn = self.uniconfn(mol)
            self._orderlist[i]=[name,nn]
            del(self._dictomoles[olname][n])
            if not name in self._dictomoles:
                self._dictomoles[name] = dict()
            self._dictomoles[name][nn] = mol
        self.dictmaint()
        '''
        metas = self.getmollogic(meta)
        #print('{} names found.'.format(sum([len(a) for a in metas.values()])))
        for i, molord in enumerate(self._orderlist):
            olname = molord[0]
            n = molord[1]
            mol = self._dictomoles[olname][n]
            try:
                name = joiner.join(metas[molord[0]][molord[1]].getmetastrings())
            except KeyError:
                raise KeyError('Field "{}" not found for molecule {}, conformation {}!'.format(meta,molord[0],molord[1]))
            mol._name = name
            nn = self.uniconfn(mol)
            self._orderlist[i]=[name,nn]
            del(self._dictomoles[olname][n])
            if not name in self._dictomoles:
                self._dictomoles[name] = dict()
            self._dictomoles[name][nn] = mol
        self.dictmaint()
        
    def makenewmetastr(self, string): #no more accepts new = old < 5; now you must write new = old(<5); you can also new = old2(old1(<5){})(>3)
        '''Frontend for makenewmeta'''
        things = Sdfmeta.compsplit(string,comps=('=',))
        if len(things) == 3 and things[1] == '=': 
            self.makenewmeta(*(things[:1]+things[2:]))
        else:
            raise functions.InputException('Invalid new meta definition {}'.format(str(things)))
            
    
    def makenewmeta(self, name, metastatement): #, logicchar = None, value = None):
        '''
        make a new metafield by metastatement and pick only those fullfilling given logical statement
        '''
        newmetas = self.getmollogic(metastatement)
        count = 0
        for molname in newmetas:
            for confn in newmetas[molname]:
                if len(newmetas[molname][confn])>0:
                    count += 1
                    self._dictomoles[molname][confn].addmeta(name, newmetas[molname][confn], overwrite=True)
        if count<len(self):
            warnings.warn('Not all new metas were generated',UserWarning)
        
    def nametometa(self, meta):
        '''Adds a metafield holding the molecule name'''
        for mol in self:
            mol.addmeta(meta, mol.getname(), literal=True)
            
    def changemetaname(self, oldname, newname):
        '''Change the name of a metafield'''
        for mol in self:
            mol.changemetaname(oldname, newname)
            
                
    def dictmaint(self): 
        '''Maintenance of Sdffile dictionaries'''
        delkeys=[]
        for key in self._dictomoles:
            if len(self._dictomoles[key])==0:
                delkeys.append(key)
        for key in delkeys:
            del(self._dictomoles[key])
            
    def copymetalist(self):
        '''
        Runs metanewdict for all molecules.
        '''
        for mol in self:
            mol.metanewdict()
    
    def sametest(self, bolist, samelist):
        '''Test wether molecules are "the same" as described in bolist.'''
        return (bolist[0] <= samelist[0]) and (bolist[1] <= samelist[1])
        
    def csvStrSplit(self,stringofmetas, sepa = ',;'):
        '''
        Separate string of metanames by characters in listsepa to a list. If list includes '?', all other metas except those in list are returned.
        '''
        #listofmetas = [met.strip() for met in re.split('\s*{}\s*'.format('|'.join(lmap(lambda x : '('+x+')', listsepa ))) , stringofmetas)]
        listofmetas = [met.strip() for met in re.split('\s*[{}]\s*'.format(sepa) , stringofmetas)]
        return self.getMetas(listofmetas)
        
    def getMetas(self, listofmetas):
        '''
        Returns list of existing metas by argument list. If plain list, 
        removes those that doesn't exist. If includes '?', returns all 
        except for those in that list.
        '''
        metalist = self.listmetas()
        if '?' in listofmetas:
            for meta in listofmetas:
                if meta == '?':
                    continue
                metalist.remove(meta)
            listofmetas = metalist
        else:
            for meta in list(listofmetas):
                if meta not in metalist:
                    listofmetas.remove(meta)
        return listofmetas
    
    
    def makeCsvStr(self, stringofmetas, **kwargs):
        '''
        Generate a csv-file from a string containing list of metanames.
        Setting atomic True generates atomic csv.
        '''
        
        liargs, diargs = kwarger(stringofmetas, [',',';'])
        kwargs = dict(kwargs)
        for key in diargs:
            kwargs[key] = diargs[key]
        
        atomic    = kwargs.get('atomic', False)
        separator = kwargs.get('separator','\t')
        
        #metalist = self.csvStrSplit(stringofmetas)
        metalist = self.getMetas(liargs)
        
        
        if not atomic:
            return self.makeCsv(metalist, separator)
        else:
            return self.makeAtomicCsv(metalist, separator)
        
    '''
    def makeCsvStr(self, stringofmetas, **kwargs):
        \'''
        Generate a csv-file from a string containing list of metanames.
        Setting atomic True generates atomic csv.
        \'''
        
        separator = kwargs.get('separator','\t')
        atomic    = kwargs.get('atomic', False)
        
        metalist = self.csvStrSplit(stringofmetas)
        
        if not atomic:
            return self.makeCsv(metalist, separator)
        else:
            return self.makeAtomicCsv(metalist, separator)
    '''
        
    def makeCsv(self,listofmeta,separator='\t'):
        '''
        Make a csv-list containing all molecules and given metafields as columns. '?' gives all fields
        '''
        ###TESTI!!!
        if len(listofmeta) == 0:
            listofmeta = self.listmetas()
        csv = [separator.join(listofmeta)]
        for info in self._orderlist:
            mol = self._dictomoles[info[0]][info[1]]
            line = []#[mol._name]
            for meta in listofmeta:
                #if meta in mol._meta:
                if mol.hasmeta(meta):
                    memeta = mol.getmeta(meta) #.getmetastr()
                    #if memeta._datastruct != 'single' or  memeta.dtype() == 'str':
                    #print(len(memeta), memeta.isStr())
                    #print('{} : struct={}, type={}, length={}, str?={}'.format(str(memeta), memeta._datastruct,  memeta.dtype(),len(memeta),memeta.isStr()))
                    #if memeta._datastruct != 'single' or  memeta.isStr():
                    if len(memeta)>1 or memeta.isStr() or memeta._datastruct == OrDi:
                        line.append('"'+memeta.getmetastr()+'"')
                    else:
                        line.append(mol.getmeta(meta).getmetastr())
                else:
                    line.append('""')
            csv.append(separator.join(line))
        return csv
    
    def makeAtomicCsv(self,listofmeta,separator='\t'):
        '''
        Make a csv-list containing all molecules and given metafields as 
        columns. '?' gives all fields
        '''
        #listofmeta = [met.strip() for met in re.split('\s*[,;]\s*',stringofmetas)]
        
        csv = [separator.join(['atom_number'] + listofmeta)]
        for info in self._orderlist:
            mol = self._dictomoles[info[0]][info[1]]
            
            keys=set()
            for meta in listofmeta:
                if not meta in mol._meta:
                    continue
                elif mol.getmeta( meta )._datastruct == OrDi:
                    
                    for key in mol.getmeta( meta )._data.keys():
                        keys.add(key)
            for key in keys:
                newline = [str(key)]
                
                for meta in listofmeta:
                    if not meta in mol._meta:
                        #newline.append("NA")
                        newline.append('""')
                    elif mol.getmeta(meta)._datastruct == OrDi:
                        #newline.append(str(mol.getmeta(meta)._data.get(key,"NA")))
                        newline.append(str(mol.getmeta(meta)._data.get(key,'""')))
                    else:
                        newline.append(mol.getmeta(meta).getmetastr())
                csv.append(separator.join(newline))
        return csv
        
    def listmetas(self):
        #Make a list of all metafields present in the file.
        metas = []
        for mol in self:
            for meta in mol._metakeys:
                if not meta in metas:
                    metas.append(meta)
        return metas
    
    def counts(self):
        #Get counts of different conformations and molecules
        counts = []
        for mol in self._dictomoles:
            counts.append((mol,len(self._dictomoles[mol])))
        return counts
    
    def closestStr(self, string):
        #String frontend for closest
        argus = functions.splitter(string)
        kwargs = {}
        if len(argus)>1:
            kwargs['name']=argus[1]
        for arg in argus[2:]:
            #key, op, value = Sdfmeta.compsplit(arg, ('=',))
            key, value = Sdfmeta.compsplit(arg, ('=',))[::2]
            kwargs[key] = value
        self.closest(argus[0],**kwargs)
    
    def closest(self, point, **varargdict): #name, intrests, num
        '''
        Calculates distaces from atoms to point of interest. Distaces by 
        atomnumbers are added to a metafield. point is a coordinate in 3d 
        or a name of metafield. If later, first atom number in meta 
        is picked and it's location is used. 
        '''
        if not 'name' in varargdict:
            name = 'Closest_atoms'
        else:
            name = varargdict['name']
        
        if 'interests' in varargdict:
            switch = {
                      list: lambda : (varargdict['interests'],True),
                      int:  lambda : ([varargdict['interests']],True),
                      str:  lambda : (self.getmollogic(varargdict['interests']), False) }
            intrestings, listbool = switch.get( type(varargdict['interests']), lambda : ([], True) )()
        
        myignores = varargdict.get('ignores', self._ignores)
        
        precalc = dict()
        for molname, conf in self._orderlist:
            if not molname in precalc:
                precalc[molname]=dict()
            mol = self._dictomoles[molname][conf]
            #is coord1 meta or not? If it was a metafield with atomnumber, it would give that one as closest, so no.
            alist = mol.dists(point, precalc=precalc[molname], dictomo=self._dictomoles[molname], ignores = myignores)
            alist=sorted(alist, key=lambda item: item[0])
            moles=[]
            if 'interests' in varargdict:
                mylist = intrestings if listbool else intrestings[molname][conf]._data
                for atom in alist:
                    if atom[1] in mylist:
                        moles.append(atom)
            else:
                moles = alist
            del(alist)
            if 'num' in varargdict:
                moles = moles[:varargdict['num']]
            od = OrDi()
            for item in moles:
                od[item[1]]=item[0]
            mol.addmeta(name,od)
            
    
    def closer(self, point, meta):
        '''
        Calculates how many atoms are closer to the given coordinate
        than the atom in given metafield.
        '''
        metas = self.getmollogic(meta)
        precalc = dict()
        for molname, conf in self._orderlist:
            if not molname in precalc:
                precalc[molname] = dict()
            mol = self._dictomoles[molname][conf]
            alist = sorted(mol.dists(point, dictomo=self._dictomoles[molname], precalc=precalc[molname] ), key  = lambda x: x[0] , ignores=self._ignores )
            for i, atom in enumerate(alist):
                if atom[1] in metas[molname][conf]._data:
                    mol.addmeta('Closer_atoms_than_'+meta.strip(), i)
                    mol.addmeta('Closest_atom_from_'+meta.strip(), atom[1])
                    break
    
    def escapeStr(self, string, inside=False, **kwargs):
        '''
        Generate escapenum field for all molecules. (Number of atoms in self not in range of other molecule.)
        '''
        try:
            from findable import Findable
        except ImportError:
            from sdfconf.findable import Findable
        
        try:
            spli = re.split('\s*,\s*', string)
            otherpath, molnum, maxRange, name = spli[:4]
            manx = spli[4] if len(spli)>4 else 0
        except ValueError:
            return
        if not inside:
            name = name+'_escapenum' if len(name)>0 else 'escapenum'
            manx = -manx
        else:
            name = name+'_insidenum' if len(name)>0 else 'insidenum'
        
        omol = {'sdf':Sdffile, 'mol2':mol2.Mol2File}.get(otherpath.rpartition('.')[2],Sdffile)(otherpath)[int(molnum)]
        
        myignores = kwargs.get('ignores',self._ignores)
        
        matcher = Findable(omol, ignores=myignores)
        
        
        
        for mmol in self:
            numberIn, numberOut = mmol.calcEscapeNumberOrder(matcher,float(maxRange) , maxn=manx, anums = True, ignores=myignores) #also ignores
            if not inside and numberIn is not None:
                if isinstance(numberOut, (list,tuple)) and len(numberOut)==0:
                    continue
                mmol.addmeta(name, numberOut)
            elif inside and numberIn is not None:
                if isinstance(numberIn, (list,tuple)) and len(numberIn)==0:
                    continue
                mmol.addmeta(name, numberIn)
            else:
                warnings.warn('Metafield {} not created for all molecules.'.format(name))
    
    def closestbybonds(self,fromwfield,towfield,newfield):
        for mol in self:
            if towfield in mol._meta and fromwfield in mol._meta:
                home = mol.getmeta(fromwfield)
                target = mol.getmeta(towfield)
                targets = [i.strip() for i in re.split('\s',target)]
                distances = mol.bonddists(home, targets)
                dists = []
                atomos = []
                for tar in targets:
                    dists.append(distances[int(tar)-1])
                    atomos.append(int(tar))
                mind = min(dists)
                mina = atomos[dists.index(mind)]
                mol.addmeta(newfield+'_closest_bond_atom', str(mina))
                mol.addmeta(newfield+'_closest_bond_distance', str(mind))
        
    def coordormeta(self, canditate):
        '''Test if string is a 3d coordinate. If it is, return it, otherwise return None'''
        cords = lmap(functions.numify,re.split('\s*',canditate))
        if len(cords)==3:
            if  lmap(type,cords)==[float,float,float]:
                return cords
        else:
            return None
    
    #File operations
    
    def readself(self, path):
        f = open(path, 'r')
        data = f.readlines()
        f.close()
        moles = Sdffile.sdfseparator(data)
        del (data)
        for mole in moles:
            self.add(mole)
            
    def xreadself(self, path):
        with open(path, 'r') as f:
            for mole in Sdffile.xsdfseparator(f):
                self.add(mole)
    
    def selftostring(self, output, **kwargs):
        if output=='getcsv':
            return '\n'.join(self.makeCsvStr(kwargs['getcsv'], atomic = False ))+'\n'
        elif output=='getatomcsv':
            return '\n'.join(self.makeCsvStr(kwargs['getatomcsv'], atomic = True ))+'\n'
        elif output=='metalist':
            return '\n'.join(self.listmetas())+'\n'
        elif output=='counts':
            towrite=[]
            if kwargs['counts']==0 or kwargs['counts']==2:
                towrite = ['Total {}\t{}'.format(len(self._dictomoles),len(self))]
            if kwargs['counts']==1 or kwargs['counts']==2:
                towrite.extend(('\t'.join(lmap(str, count)) for count in self.counts()))
            return '\n'.join(towrite)+'\n'
        elif output=='sdf':
            return str(self)
        elif output == 'donotprint':
            return None
        else:
            return None
    
    def numerizeAll(self):
        '''
        Numerize all possible dumb data in the file.
        '''
        for mol in self:
            mol.numerize()
            for key in mol._meta:
                mol._meta[key].numerize()
    
    def histogrammer(self, Xname, Yname=None, **kwargs):
        import matplotlib.pyplot as plt
        import matplotlib as mpl
        from matplotlib  import cm
        self.plt=plt
        if 'ex' in kwargs:
            sdf = copy.copy(self)
            sdf.mollogicparse(kwargs['ex'])
            del(kwargs['ex'])
        else:
            sdf = self
        newargs = dict()
        titargs = ['Xtitle','Ytitle','title']
        for key in kwargs:
            if key in titargs:
                newargs[key]=kwargs[key]
        for key in newargs:
            del(kwargs[key])
        
        datas = [[]]
        almetas = [sdf.getmollogic(Xname)]
        if Yname:
            datas.append([])
            almetas.append(sdf.getmollogic(Yname))
        
        for mol in sdf:
            molname = mol.getname()
            confn = mol.getconfn()
            
            try:
                metas = tuple( almeta[molname][confn] for almeta in almetas )
            except KeyError:
                continue
            if 0 in lmap(len, metas): #skips 0 len metas
                continue
            try:
                minlen = min( {len(meta) for meta in metas}-{1} ) # shortest list length, ignore singles
            except ValueError:
                minlen = 1
            try:
                structs = set([meta._datastruct for meta in metas])-{'single'}
            except StopIteration:
                pass
            
            if OrDi in structs:
                keys = None
                keyorder = None
                for meta in metas:
                    if meta._datastruct == OrDi:
                        if not keys:
                            keys = set(meta._data.keys())
                        else:
                            keys.intersection_update(set(meta._data.keys()))
                        if not keyorder:
                            keyorder = list(meta._data.keys())
                        if len(keys) == 0:
                            break
                keyorder = [key for key in keyorder if key in keys][:minlen]
            for i, meta in enumerate(metas): 
                if meta._datastruct == 'single':
                    datas[i].extend(meta._data[:1] * minlen)
                elif meta._datastruct == list:
                    datas[i].extend(meta._data[:minlen])
                elif meta._datastruct == OrDi:
                    try:
                        datas[i].extend([meta._data[key] for key in keyorder])
                    except KeyError:
                        print(mol._name)
                        print(meta._data)
                        print(keyorder)
                        raise KeyError(str(key))
            
        self.plt.figure()
        if not Yname:
            larg=[datas[0]]
            if 'bins' in kwargs:
                larg.append(kwargs['bins'])
                del(kwargs['bins'])
            self.plt.hist(*larg,**kwargs) #kwargs?
        else:
            #cmap = mpl.cm.jet
            #cmap = cm.jet
            cmap = cm.get('jet')
            X=self.plt.hist2d(datas[0],datas[1],**kwargs)[0]
            
            ticks=list(numpy.arange(numpy.max(X)+1))
            skip = int(round(float(len(ticks))/20))
            if skip>1:
                ticks = numpy.array(ticks[:1] + ticks[skip:-skip:skip] + ticks[-1:])
            norm = mpl.colors.BoundaryNorm(numpy.arange(-0.5,numpy.max(X)+1.5), cmap.N)
            cbar = self.plt.colorbar()
            cbar = mpl.colorbar.ColorbarBase(cbar.ax , cmap=cmap,norm=norm,ticks=ticks,spacing='proportional')
        
        if 'Xtitle' in newargs:
            self.plt.xlabel(newargs['Xtitle'])
        else:
            self.plt.xlabel(Xname)
        if 'Ytitle' in newargs:
            self.plt.ylabel(newargs['Ytitle'])
        elif Yname:
            self.plt.ylabel(Yname)
        if 'title' in newargs:
            self.plt.title(newargs['title'])
    
    def show(self):
        self.plt.show()
    
    def histogramFromList(self,plots):
        showflag=True
        for plot in plots:
            path=None
            params = functions.splitter(plot)
            larg = []
            darg = dict()
            for para in params:
                things = Sdfmeta.compsplit(para, ('=',))
                if len(things)==3:
                    darg[things[0]]=things[2]
                else:
                    larg.append(para)
                
            for key in darg:
                darg[key]=functions.lister(darg[key])
                darg[key]=functions.numify(darg[key])
            if 'save' in darg:
                path=darg['save']
                del(darg['save'])
            if 'noplot' in larg:
                showflag=False
                larg.remove('noplot')
            self.histogrammer(*larg,**darg)
            if path:
                self.plt.savefig(path, bbox_inches='tight')
        if showflag:
            self.show()
    
    def mollogicparse(self, string):
        '''
        remove conformations not fullfilling given meta comparison
        '''
        self.dealer(*self.mollogic(string))
    
    def propor(self, string):
        '''
        return ratios of molecules and conformations fulfilling given metacomparison
        '''
        (trues, falses) = self.mollogic(string)
        porconf = float(len(trues))/( len(trues)+len(falses) )
        pormols = float(len(set((info[0] for info in trues))))/len(set((info[0] for info in trues+falses)))
        return (pormols, porconf)
    
    def propomes(self, propor=None):
        if propor:
            (molp, confp) = self.propor(propor)
            return '{:.1f}% of molecules and {:.1f}% of conformation fulfill the statement {}.'.format(molp*100, confp*100, propor)
        else:
            return ''
        
    def dealer(self, picks, drops):
        '''
        picks and drops with same format as _orderlist
        remove molecules in drops and keep those in picks
        '''
        for info in drops:
            del(self._dictomoles[info[0]][info[1]])
        neworder=[]
        for info in self._orderlist:
            if info in picks:
                neworder.append(info)
        self._orderlist = neworder
        self.dictmaint()
        if len(picks)!=len(self):
            warnings.warn('Number of picked ones doesn\'t match number of remaining ones.')
    
    def mollogic(self, string):
        '''
        return lists of trues and falses for meta comparison in given string
        '''
        def compar( opesplit ):
            '''
            basic logical comparison meta1 > meta2, etc. true if statement is true
            '''
            opera = opesplit[1]
            trues = []
            falses = []
            
            compares = ( self.getmollogic(opesplit[0]), self.getmollogic(opesplit[2]) )
            
            for info in self._orderlist:
                try: # added so comparisons to nonexistent metas won't crash
                    if Sdfmeta.comps[opera]( compares[0][info[0]][info[1]], compares[1][info[0]][info[1]] ):
                        trues.append(info)
                    else:
                        falses.append(info)
                except (ValueError, KeyError):
                    falses.append(info)
            return (trues, falses)
        
        def mima( string ):
            '''
            pick number, or percentage of conformations for all molecules.
            smallest or greatest of meta for conformations
            '''
            tear = Sdfmeta.leveler(string)
            if len(tear) != 2:
                raise ValueError('Weird logic: {}'.format(str(tear)))
            matheus = Sdfmeta.levjoin(tear[1][1])
            rcomindex = matheus.rfind(',')
            if rcomindex == -1:
                raise TypeError('Weird logic. No comma.')
            metatab = matheus[:rcomindex]
            numstring = matheus[rcomindex+1:]
            perindex = numstring.rfind('%')
            if perindex > 0:
                num = functions.numify(numstring[:perindex])
                per = True
            else:
                num = functions.numify(numstring)
                per = False
            trues = []
            falses = []
            
            if tear[0]=='MAX':
                reverse = True
            elif tear[0]=='MIN':
                reverse = False
            values = self.getmollogic(metatab)
            for mol in self._dictomoles:
                try:
                    molec = values[mol]
                except KeyError:
                    falses.extend([[mol, moln] for moln in self._dictomoles[mol]])
                    warnings.warn(mol + ' marked false for not having necesary metafield.')
                    continue
                if len(set(lmap(len,list(molec.values()))) - {0,1})>0:
                    warnings.warn('Comparing lists, might lead to weird results.',UserWarning)
                moles = OrDi(sorted([(key, molec[key]) for key in molec], key= lambda xx: xx[1], reverse = reverse))
                if per:
                    grab = int(math.ceil(len(moles)*num/100.0))
                else:
                    grab = int(num)
                trues.extend( [[mol, item] for item in list(moles.keys())[:grab]] )
                falses.extend( [[mol, item] for item in list(moles.keys())[grab:]] )
            return (trues, falses)
        
        def uniqu( string ):
            '''
            will remove duplicates of conformations by given metastatement
            '''
            metas = self.getmollogic(string[1:])
            trues=[]
            falses=[]
            values = dict()
            for molname, confnum in self._orderlist:
                if not molname in values:
                    values[molname] = []
                try:
                    if metas[molname][confnum]._data not in values[molname]:
                        values[molname].append(metas[molname][confnum]._data)
                        trues.append([molname,confnum])
                        
                    else:
                        falses.append([molname,confnum])
                except KeyError:
                    warnings.warn('No meta {} in molecule {}{{[{}]}}'.format(string[1:], molname, confnum))
                    falses.append([molname,confnum])
            return (trues, falses)
        #end of internal functions
        
        string = string.strip()
        
        if string[:2] == '+ ':
            pick = True
            string = string[2:]
        elif string[:2] == '- ':
            pick = False
            string = string[2:]
        else:
            pick = True
        
        opesplit = Sdfmeta.compsplit(string, comps=('==','<=','>=','!=','<','>'))
        
        if len(opesplit)==3:
            trues, falses = compar( opesplit )
        elif len(opesplit)==1:
            if opesplit[0][0] == '!':
                trues, falses = uniqu( opesplit[0] )
            else:
                trues, falses = mima( opesplit[0] )
        
        if pick:
            return (trues, falses)
        else:
            return (falses, trues)
    
    def getmollogic(self, string):
        '''
        return single meta for all conformations inside a nested dict like _dictomoles
        meta is made from meta expression in given string
        '''
        
        metadic = dict()
        mylevel = Sdfmeta.levels(string)
        
        def confloop(mol):
            #Loop through conformations of single type  molecule
            precalc = dict()
            for confnum in self._dictomoles[mol]:
                try:
                    newmet = self._dictomoles[mol][confnum].molelogic(mylevel, precalc, self._dictomoles[mol])
                except (ValueError, AttributeError):
                    newmet = None
                if newmet and len(newmet)>0:
                    metadic[mol][confnum] = newmet
            if len(metadic[mol])==0:
                del(metadic[mol])
        
        def molloop():
            #Loop through types of molecules
            for mol in self._dictomoles:
                metadic[mol] = dict()
                confloop(mol)
        
        molloop()
        return metadic
    
    def orderbymeta(self,sortstring):
        '''
        Compares values of meta. If more than 1 element in requested meta, anything might happen.
        '''
        #sortstring=sortstring.strip()
        sortstring=sortstring.strip('\"|\' ')
        if sortstring[0]=='>':
            rever=True
        elif sortstring[0]=='<':
            rever=False
        else:
            return self._orderlist
        #print rever, sortstring[1:]
        #metacomp = Sdffile.getmollogic( sortstring[1:] )
        metacomp = self.getmollogic( sortstring[1:] )
        #print metacomp
        test = lambda avain: functions.numify(metacomp[avain[0]][avain[1]].getvalues()) if (avain[0] in metacomp and avain[1] in metacomp[avain[0]]) else None
        return sorted(self._orderlist, key=test, reverse=rever)
        #return sorted(self._orderlist, key=lambda avain: numify(self._dictomoles[avain[0]][avain[1]].getmeta(sortstring[1:])[0]) if self._dictomoles[avain[0]][avain[1]].hasmeta(sortstring[1:]) else None, reverse=rever)
        
    def sortme(self, sortstring):
        self._orderlist = self.orderbymeta(sortstring)
    
    @staticmethod
    def readcsv(path, separators = [';',',','\t']):
        #chop = re.compile('\s*{}\s*'.format(''.join(separators)))
        with open(path) as f:
            csvdata = [[cell.strip('"\'') for cell in Sdfmeta.compsplit(line, separators)[::2]] for line in f] #lukee tiedoston, splittaa pilkuista ja poistaa alkioista rivinvaihdot
        return csvdata
    
    @staticmethod
    def xreadcsv(path, separators = [';',',','\t']):
        #chop = re.compile('\s*{}\s*'.format(''.join(separators)))
        with open(path) as f: 
            for line in f:
                yield [cell.strip('"\'') for cell in Sdfmeta.compsplit(line, separators)[::2]] 
    
    @staticmethod
    def headToCol(header, path, head, messageHead=''):
        headn = header.index(head) if isinstance(head, string_types) and head in header else functions.numify( head )
        if not (isinstance(headn, int) and headn >= 0):
            if messageHead != '':
                messageHead = messageHead + ' '
            #print headn
            #print head
            #print header
            raise IndexError('No {}{} in {}!'.format(messageHead,head, path))
        return headn
    
    def addCsvMeta(self, strArg, **kwargs):
        '''
        Add metadata from given csv-file path
        '''
        
        liargs, diargs = kwarger(strArg)
        path = liargs[0]
        kwargs = dict(kwargs)
        for key in diargs:
            kwargs[key] = diargs[key]
        
        csvdata = Sdffile.xreadcsv(path) #separators?
        
        #header = csvdata[0]
        header = next(csvdata)
        
        ckey    = kwargs.get('confkey', Sdfmole.ckey)
        molcol = Sdffile.headToCol(header, path, kwargs.get('molcol', 0), 'molname field')
        
        molcol = header.index(molcol) if isinstance(molcol, string_types) and molcol in header else molcol
        if isinstance(molcol, string_types):
            raise IndexError('No {} in {}!'.format(molcol, path))
        ckeyindex = header.index(ckey ) if ckey in header else None
        
        for csvmol in csvdata:
            m = Sdfmole.confchop.search(csvmol[molcol])
            if m:
                n = m.group(0)[2:-2]
                seeker = csvmol[molcol][:-(len(n)+4)]
            elif ckeyindex:
                seeker = csvmol[molcol]
                n = csvmol[ckeyindex]
            else:
                seeker = csvmol[molcol]
                n = None
            
            if not seeker in self._dictomoles:
                continue
            
            if n is not None:
                keys = [n]
            else:
                keys = list(self._dictomoles[seeker].keys())
            
            for key in keys:
                if key in self._dictomoles[seeker]:
                    mol = self._dictomoles[seeker][key]
                else:
                    continue
                for i, value in enumerate(csvmol):
                    if i != molcol and len(value)!=0:
                        newmeta = Sdfmeta.construct(value)
                        mol.addmeta(header[i], newmeta, overwrite=True)
                        #mol.getmeta(header[i]).cleandelim(True)
        #del(csvdata)
        
    def addAtomicCsvMeta(self, strArg, **kwargs):
        '''
        Add metadata from given atomic csv-file path
        '''
        
        liargs, diargs = kwarger(strArg)
        path = liargs[0]
        kwargs = dict(kwargs)
        for key in diargs:
            kwargs[key] = diargs[key]
        
        csvdata = Sdffile.xreadcsv(path)
        
        header = next(csvdata)
        
        ckey    = kwargs.get('confkey', Sdfmole.ckey)
        atomn   = Sdffile.headToCol(header, path, kwargs.get('atomnumber', 'atom_number'), 'atom number field')
        molcol  = Sdffile.headToCol(header, path, kwargs.get('molcol', 0), 'molname field')
        
        '''
        molcol = header.index(molcol) if isinstance(molcol, string_types) and molcol in header else functions.numify( molcol )
        if not (isinstance(molcol, int) and molcol > 0):
            raise IndexError('No molname field {} in {}!'.format(molcol, path))
        
        atomn = header.index(atomn) if isinstance(atomn, string_types) and atomn in header else functions.numify( atomn )
        if not (isinstance(atomn, int) and atomn > 0):
            raise IndexError('No atom number field {} in {}!'.format(atomn, path))
        '''
        
        ckeyindex = header.index(ckey ) if ckey in header else None
        
        entries = dict()
        
        #if not atomn in header:
        #    raise IndexError('{} not found in {}!'.format(atomn, path))
        #    return
        #else:
        #    atomnindex = header.index(atomn)
        
        for csvatom in csvdata:
            if len(csvatom) != len(header):
                raise IndexError('Number of columns not constant in {}!'.format(path))
            an = functions.numify(csvatom[atomn])
            
            m = Sdfmole.confchop.search(csvatom[molcol])
            if m:
                n = m.group(0)[2:-2]
                seeker = csvatom[molcol][:-(len(n)+4)]
            elif ckeyindex:
                seeker = csvatom[molcol]
                n = csvatom[ckeyindex]
            else:
                seeker = csvatom[molcol]
                n = None
            
            if not seeker in self._dictomoles:
                continue
            
            if n is not None:
                keys = [n]
            else:
                keys = list(self._dictomoles[seeker].keys())
            
            for key in keys:
                if key in self._dictomoles[seeker]:
                    if not (seeker, key) in entries.keys():
                        entries[(seeker, key)] = dict([(head,OrDi()) for head in header[1:] if head not in (ckey, atomn)])
                    for k, head in enumerate(header):
                        if k in (molcol, atomn) or head == ckey:
                            continue
                        if csvatom[k].strip() != '':
                            entries[(seeker, key)][head][an] = csvatom[k]
                else:
                    continue
        
        for (mol, conf) in entries.keys():
            for meta in entries[(mol, conf)]:
                if len(entries[(mol, conf)][meta])!=0:
                    self._dictomoles[mol][conf].addmeta(meta, entries[(mol, conf)][meta], overwrite = True)
    
    def removemeta(self, metaliststring, pick = False):
        #Remove metafields given in list of metanames
        remoli = re.split('\s*,|;\s*',metaliststring)
        if pick:    #keep selected metafields
            for mol in self:
                deles = []
                for meta in mol._meta:
                    if not meta in remoli:
                        deles.append(meta)
                for dele in deles:
                    del(mol._meta[dele])
                    mol._metakeys.remove(dele)
        elif not pick: #remove selected metafields
            for mol in self:
                for remo in remoli:
                    if remo in mol._meta:
                        del(mol._meta[remo])
                        mol._metakeys.remove(remo)
                        
    def splitme(self, n):
        #positive n means how many parts, negative means how many molecules per file
        nofm = len(self)
        
        if n<0:
            n=abs(n)
        elif n>0:
            noff=n
            n=int(math.ceil(float(nofm)/noff))
        files = [Sdffile()]
        count = 0
        for mol in self:
            files[-1].add(mol.selftolist()[:-1])
            count +=1
            if count >= n:
                files.append(Sdffile())
                count = 0
        if len(files[-1])==0:
            del(files[-1])
        return files
        
        
    def writer(self, writetype, **kwargs):#path=None, split=False, makefolder=False): #new way of writing things
        '''
        Chaotic writer function that puts wanted result in a file/files or standard output
        '''
        newargs = dict(kwargs)
        if writetype in ('none','donotprint'):
            return
        if not 'split' in kwargs:
            if 'path' in kwargs: #output or overwrite
                if 'makefolder' in kwargs:
                        del(newargs['makefolder'])
                        onepath = kwargs['makefolder']+'/'+kwargs['path']
                        functions.ensure_dir(onepath)
                else:
                    onepath = kwargs['path']
                del(newargs['path'])
                f = open(onepath,'w')
                f.write(self.selftostring(writetype, **newargs))
                f.close()
                
            else: #stdout
                f = sys.stdout
                f.write(self.selftostring(writetype, **newargs))
                f.flush()
        else: #means split
            del(newargs['split'])
            if not 'path' in kwargs:
                self.writer(writetype, **newargs)
            else:
                del(newargs['path'])
                dotplace=kwargs['path'].rfind('.')
                if dotplace < 0:
                    dotplace = len(kwargs['path'])
                files = self.splitme(kwargs['split'])
                for i, onesdf in enumerate(files):
                    onepath = kwargs['path'][:dotplace]+'_'+str(i)+kwargs['path'][dotplace:]
                    if 'makefolder' in kwargs:
                        del(newargs['makefolder'])
                        onepath = kwargs['makefolder']+'_'+str(i)+'/'+kwargs['path']
                        functions.ensure_dir(onepath)
                    newargs['path'] = onepath
                    onesdf.writer(writetype, **newargs)
    
    def getMol2DataStr(self, string):
        try:
            path, column, metaname = re.split('\s*,\s*', string.strip())
        except ValueError:
            raise ValueError('Give: path, column, metaname')
        self.getMol2Data(metaname, int(column), path)
    
    def getMol2Data(self, metaname, column, path):
        '''
        Get atomwise information from wanted column in given .mol2-file and add it as metadata to current .sdf-file
        If name in mol2 includes sdfconf-compatible confum, data is added conformation wise. Otherwise by complete molecule names.
        '''
        mymol2 = mol2.Mol2File(path)
        for mol in mymol2:
            newdic = mol.pickatomdata(column)
            name = Sdfmole.confchop.sub('',  mol['MOLECULE'][0])
            if name != mol['MOLECULE'][0] :
                conf = Sdfmole.confchop.search(mol['MOLECULE'][0]).group().strip('{[]}')
            else:
                conf = None
            mols = []
            if name in self._dictomoles:
                if conf and conf in self._dictomoles[name]:
                    mols.append(self._dictomoles[name][conf])
                elif not conf:
                    for key in self._dictomoles[name] :
                        mols.append(self._dictomoles[name][key])
            for sdfmol in mols:
                sdfmol.addmeta(metaname, newdic)
        del(mymol2)
        
    def injectMol2Data(self, path,  outpath, column, metastatement, defaultValue=0.0, precision=4):
        '''
        Inject atomwise information from current .sdf-file metadata to given wanted column in .mol2-file and make wanted output file.
        '''
        molli2 = mol2.Mol2File(path)
        metas = self.getmollogic(metastatement)
        
        for i, mol in enumerate(molli2):
            molname, conf = self._orderlist[i]
            mol.injectatomdata(metas[molname][conf], column, defaultValue, precision)
            del(metas[molname][conf])
        if not outpath:
            outpath=path
        molli2.writefile(outpath)
        
    def injectMol2DataStr(self, string):
        try:
            injargs = re.split('\s*,\s*', string)
        except ValueError:
            raise ValueError('Give: input, output, column, metaname, default, precision')
        
        for i, things in enumerate(zip((str, str, int, str, functions.numify, int),injargs)):
            injargs[i] = things[0](things[1]) 
        self.injectMol2Data(*injargs)
    
#end of Sdffile

class Sdfmole(object):
    '''
    Class containing all information concerning a single conformation
    '''
    mes='Conformation number mismatch! {} vs {}'
    confchop= re.compile('\{\[.+\]\}') #re.compile('\{\[\d+\]\}') #gets conformation number #changed from number to everything
    atomcut=(0, 10, 20, 30, 31, 34, 36, 39, 42, 45, 48, 51, 54, 57, 60, 63, 66, 69)
    ckey = "confnum"
    
    def __init__(self, stringsofone=None, **kwargs):
        '''
        Initialize an empty molecule with no data at all
        Adds data if list of strings containing lines of sdf-file describing single molecule is given
        '''
        self._name = ''
        self._meta = dict()
        self._metakeys = list()
        self._other = list()
        self._numeric = False
        #self._ignoretype = []
        #self._ignoretype = kwargs.get('ignores', ['H'])
        self.setIgnores(kwargs.get('ignores', ['H']))
        
        if stringsofone:
            self.initialize(stringsofone)
            
    def __str__(self):
        '''
        Turns the object into a single string as in .sdf-file 
        '''
        return ''.join(self.selftolist())
    
    def __copy__(self):
        '''
        Shallow copy method
        '''
        new = Sdfmole()
        new._name           = self._name
        new._meta           = dict(self._meta)
        new._metakeys       = list(self._metakeys)
        new._numeric        = self._numeric
        new._ignoretype     = list(self._ignoretype)
        new._comment        = list(self._comment)
        if new.numeric:
            new._counts     = list(self._counts)
            new._atoms      = list(self._atoms)
            new._bonds      = list(self._bonds)
            new._properties = list(self._properties)
        else:
            new._other      = list(self._other)
        return new
        
    def __deepcopy__(self,memo):
        '''
        Deep copy method
        '''
        new = Sdfmole()
        new._name           = self._name
        new._meta           = copy.deepcopy(self._meta,memo)
        new._metakeys       = list(self._metakeys)
        new._numeric        = self._numeric
        new._ignoretype     = list(self._ignoretype)
        new._comment        = list(self._comment)
        if new._numeric:
            new._counts     = list(self._counts)
            new._atoms      = copy.deepcopy(self._atoms,memo)
            new._bonds      = copy.deepcopy(self._bonds,memo)
            new._properties = list(self._properties)
        else:
            new._other      = list(self._other)
        return new
    
    def initialize(self, strings):
        '''
        Add data to molecule from list of strings as in .sdf-file
        '''
        self._name = strings[0].strip()
        self._comment = [line.strip() for line in strings[1:3]]
        first = -1
        
        for i, line in enumerate(strings[1:]):
            if Sdfmeta.metaname.match(line):
                first = i+1
                break
            else:
                #self._other.append(line.rstrip('\n'))
                self._other.append(line.rstrip())
        
        add = first
        for i in range(first,len(strings)):
<<<<<<< HEAD
            #if strings[i] == '\n':
            if strings[i].rstrip() == '':
=======
            if strings[i].strip() == '': #strings[i] == '\n':
>>>>>>> 58762c72
                if i-add < 2:
                    add = i+1
                    #print("bong!")
                    continue
                newmeta = Sdfmeta(strings[add:i+1])
                add = i+1
                if newmeta._data is not None:
                    self.addmeta(newmeta.getname(), newmeta)
                #    print("ding!")
                
    def dists(self, point1, **kwargs):
        '''
        return list of distances and atom numbers. single line describes distance of an atom in molecule to given point.
        Atom types in ignores are omitted.
        '''
        myignores = [item.upper() for item in kwargs.get('ignores',self._ignoretype)]
        dictomo = kwargs.get('dictomo',dict())
        precalc = kwargs.get('precalc',dict())
        
        self.numerize()
        coord1 = Sdfmole.coorder(point1)
        #if coord1 == None:
        if coord1 is None:
            self.molelogic(Sdfmeta.levels(point1+'[]'), precalc, dictomo)
            coord1 =  self.getatomloc(1) #Why 1? #FIXME
        alist=[]
        for anum, coord2 in self.atomsGenerator(ignores=myignores):
            dist = sum((coord1-coord2)**2)**0.5
            alist.append([float(dist),anum])
        return alist
    
    def calcEscapeNumberOrder(self,matcher,maxRange=2.0, **kwargs):
        '''
        calculate number of atoms in [self] that are farther than [range] from at least one atom in [other]. Returns number of atoms inside and outside.
        '''
        try:
            from findable import Findable
        except ImportError:
            from sdfconf.findable import Findable
        
        #ignores=['H'] if not 'ignores' in kwargs else kwargs['ignores']
        myignores = kwargs.get('ignores',['H'])
        #maxn=0 if not 'maxn' in kwargs else kwargs['maxn']
        maxn= kwargs.get('maxn',0)
        
        finder = {Findable:lambda : matcher, Sdfmole: lambda : Findable(matcher, ignores=myignores), mol2.Mol2Mol: lambda : Findable(matcher, ignores=myignores)}.get(type(matcher), lambda : None)()
        if not finder:
            raise TypeError('Type must be of type Findable, Sdfmole or Mol2mol.')
        
        if kwargs.get('anums',False):
            adder = lambda add: [add]
            outCount = []
            inCount = []
            tester = lambda count : len(count)
        else:
            adder = lambda add: 1
            outCount = 0
            inCount = 0
            tester = lambda count : count
        
        if maxn>0:
            test = lambda : tester(inCount)>=maxn
        elif maxn<0:
            test = lambda : tester(outCount)>=-maxn
        else:
            test = lambda : False
        
        for sAn, sCoord in self.atomsGenerator(ignores=myignores):
            atoms = finder.findinrange(sCoord, maxRange)
            if len(atoms)>0:
                inCount += adder(sAn) #1
            else:
                outCount += adder(sAn) #1
            if test():
                break
        return inCount, outCount
    
    
    def atomsGenerator(self,**kwargs):
        '''
        generator that yields tuples including (atom number, coordinates of atom) for atoms in self, except for those of type represented in ignores.
        '''
        self.numerize()
        gettab = [lambda i: i+1, lambda i: self.getatomloc(i+1)]

        ignores = kwargs.get('ignores', ['H'])
        
        if kwargs.get('types',False) :
            gettab.append(lambda i: self.gettype(i+1).strip())
        
        if kwargs.get('tabs',False):
            tablist = kwargs.get('tabs')
            if not isinstance(tablist, (list, tuple)):
                tablist = (tablist, )
            self.numerize()
            gettab[1:]=[lambda i: functions.numify(self._atoms[i][j-1]) for j in tablist]
            self.numerize()
        
        for i in range(len(self._atoms)):
            if self.gettype(i+1).strip() in ignores:
                continue
            else: 
                yield tuple(gette(i) for gette in gettab)

    def numerize(self):
        '''
        Turn initial textual format of the atomblock to listlike and numerical format.
        '''
        if not self._numeric:
            self._counts = [self._other[2][i:i+3].strip() for i in range(33)[::3]]+[self._other[2][33:39].strip()]
            blockdiv = [3,3+int(self._counts[0]),3+int(self._counts[0])+int(self._counts[1])]
            self._atoms = [[atom[Sdfmole.atomcut[i]:Sdfmole.atomcut[i+1]] for i in range(len(Sdfmole.atomcut)-1)] for atom in self._other[3:blockdiv[1]]]
            self._bonds = [[bond[i:i+3].strip() for i in range(7*3)[::3]] for bond in self._other[blockdiv[1]:blockdiv[2]]]
            self._properties = self._other[blockdiv[2]:]
            del(self._other)
            self._numeric = True
        
    def getconf(self):
        '''
        return conformation number in the name and meta for the conformation
        '''
        ans = [None, None]
        m = Sdfmole.confchop.search(self._name)
        if m:
            ans[0] = str( m.group(0)[2:-2] )
        if Sdfmole.ckey in self._meta:
            ans[1] = str( self.getmeta(Sdfmole.ckey)[0] )
        if ans[0] and ans[1]:
            if ans[0]!=ans[1]:
                print(self.mes.format(ans[0],ans[1]))
        return ans
        
    def getconfn(self):
        '''
        Return single conformationnumber
        '''
        a = self.getconf()
        return a[0] or a[1]
        
    def addconf(self, conf, bolist = [True, True]):
        '''
        add given conformation number
        bolist =(toName, toMeta confnum)
        '''
        conf = str(conf)
        already =  self.getconf() 
        if bolist[1]:
            if already[1]:
                if conf != str(already[1]):
                    print(Sdfmole.mes.format(already[0],already[1]))
            else:
                self.addmeta(Sdfmole.ckey, conf, literal = True)
        if bolist[0]:
            if already[0]:
                if already[0] != conf:
                    print(Sdfmole.mes.format(already[0], conf))
            else:
                self._name = self._name + '{[' + conf + ']}'
                
    def remconf(self, bolist = [True, True]):
        '''
        remove conformation number
        bolist =(fromName, fromMeta confnum)
        '''
        already = self.getconf()
        if bolist[0] and already[0]:
            self._name = Sdfmole.confchop.sub('',self._name)
        if bolist[1] and already[1]:
            self._metakeys.remove(Sdfmole.ckey)
            self._meta.pop(Sdfmole.ckey)
            
    def setIgnores(self, ignores=['H']):
        #print ignores
        self._ignoretype = list(ignores)
            
    def getname(self):
        '''
        return name of molecule without possible conformation number
        '''
        return Sdfmole.confchop.sub('', self._name)
    
    def gettype(self, N):
        '''
        return atom type of given atom
        Indexing from 1
        '''
        return self._atoms[N-1][4]
    
    def hasmeta(self, metaname):
        '''
        return boolean value if conformation has given metafield
        '''
        return metaname in self._meta
    
    def getmeta(self, metaname, **kwargs):
        '''
        return Sdfmeta with given metaname.
        wont numerize meta if argument "dummy" is given
        '''
        if self.hasmeta(metaname):
            if 'dummy' in kwargs and  kwargs['dummy']:
                pass
            else:
                self._meta[metaname].numerize()
            return self._meta[metaname]
        else:
            return None
    
    def metacombine(self, othersdfmol,overwrite=False):
        '''
        Add all Sdfmeta from another Sdfmole
        '''
        for key in othersdfmol._metakeys:
            if not overwrite and key in self._meta:
                continue
            self.addmeta(key,othersdfmol.getmeta(key,dummy=True),overwrite=True)
                
    def issame(self, othersdfmol):
        '''
        return boolean values if molecule names and conformation numbers are same
        '''
        same = [Sdfmole.confchop.sub('', self._name) == Sdfmole.confchop.sub('', othersdfmol._name), self.getconfn() == othersdfmol.getconfn()]
        return same
    
    def make_other(self):
        '''
        return reconstructed atomblock from numerized molecule
        '''
        other = []
        for line in self._comment:
            other.append(line + '\n')
        other.append(functions.listtostring(self._counts[:-1],3)+'{:>6}'.format(self._counts[-1])+'\n')
        for atom in self._atoms:
            other.append(Sdfmole.atomtostring(atom)+'\n')
        for bond in self._bonds:
            other.append(functions.listtostring(bond, 3)+'\n')
        for prop in self._properties:
            other.append(prop+'\n')
        return other
    
    def selftolist(self):
        '''
        return constructed list of strings describing the conformation as in .sdf-file
        '''
        me=[]
        me.append(self._name + '\n')
        
        if self._numeric:
            me.extend(self.make_other())
        else:
            for line in self._other:
                me.append(line + '\n')
        
        for key in self._metakeys:
            mystrings = [line+'\n' for line in self.getmeta(key,dummy=True).selftolistofstrings()]
            me.extend(mystrings)
        me.append('$$$$\n')
        return me
        
    def addmeta(self,metafield, value, **dictarg): #overwrite, literal
        '''
        Create a new Sdfmeta with given name and value and add it to the conformation
        '''
        if 'overwrite' in dictarg and dictarg['overwrite']:
            overwrite = True
            del(dictarg['overwrite'])
        else:
            overwrite = False
        
        if metafield in self._meta and not overwrite:
            return
        if isinstance(value, Sdfmeta): #type(value) == Sdfmeta:
            insert = value
        else:
            insert = Sdfmeta.construct(value, name = metafield, **dictarg)
        self._meta[metafield] = insert
        if not self.getmeta(metafield,dummy=True).isdumb():
            self.getmeta(metafield).cleandelim(True)
        self.getmeta(metafield,dummy=True).setname(metafield)
        
        if not metafield in self._metakeys:
            self._metakeys.append(metafield)
        
    def metasort(self, reverse=False):
        '''
        Sort the order of metafields appearing in .sdf-file
        '''
        self._metakeys.sort(reverse, key=lambda meta: meta.lower())
        
    def changemetaname(self, oldname, newname):
        '''
        Change name of given Sdfmeta
        '''
        if oldname in self._meta:
            i=self._metakeys.index(oldname)
            self._metakeys[i]=newname
            self.addmeta(newname, self.getmeta(oldname, dummy=True))
            del(self._meta[oldname])
            
    def metanewdict(self):
        '''
        Makes a copy of dict holding the metadata. Assists in case you have multiple sdffiles and want to make new metas with same names.
        '''
        self._meta = dict(self._meta)
        self._metakeys = list(self._metakeys)
            
    def atomlistdistances(self,metaatom,metalist):
        '''
        used to give distances from one atom in metafield to many atoms in metafield
        in future will:
        add new meta with 
        '''
        self.numerize()
        try:
            atom=functions.numify(self.getmeta(metaatom))
            manyatom=self.getmeta(metalist)
        except KeyError:
            return None
        atoms = [functions.numify(one) for one in re.split('\s+',manyatom.strip())]
        dists = []
        for oneatom in atoms:
            dists.append(self.atomdist(atom,oneatom))
        return (atoms,dists)
    
    @staticmethod
    def atomtostring(tab):
        d=[]
        for i in range(len(Sdfmole.atomcut)-1):
            n=Sdfmole.atomcut[i+1]-Sdfmole.atomcut[i]
            if n==10:
                d.append('{:>10.4f}'.format(float(tab[i])))
            elif n==1:
                d.append(' ')
            elif i==4:
                d.append('{:<3}'.format(tab[i]))
            else:
                d.append(('{:>'+str(n)+'}').format(tab[i]))
        return ''.join(d)
        
    def getatomloc(self,n):
        '''
        return coordinates of given atom
        '''
        self.numerize()
        return numpy.array(lmap(functions.numify, self._atoms[n-1][0:3]))
    
    def atomdist(self, atom1, atom2):
        '''
        return distance between 2 atoms
        '''
        self.numerize()
        return sum((self.getatomloc(atom1)-self.getatomloc(atom2))**2)**0.5
    
    def bonddists(self, atom1, intrests=None):
        '''
        Doesn't work right now
        #dijikstra algorithm for finding path length to all atoms, or to list of intresting atoms
        '''
        self.numerize()
        n=len(self._atoms)
        visited = list(numpy.zeros(n,dtype=bool))
        distances = list(numpy.ones(n,dtype=int)*numpy.inf)
        atom=functions.numify(atom1)
        distances[atom-1]=0
        if intrests:
            intrests = lmap(functions.numify, intrests)
        while True:
            links = []
            for bond in self._bonds:
                if functions.numify(bond[0])==atom:
                    links.append(functions.numify(bond[1]))
                if functions.numify(bond[1])==atom:
                    links.append(functions.numify(bond[0]))
            for target in links:
                if distances[target-1]>distances[atom-1]+1:
                    distances[target-1]=distances[atom-1]+1
            visited[atom-1]=True
            
            if intrests:
                if atom in intrests:
                    intrests.remove(atom)
                    if len(intrests)==0:
                        for i,vis in enumerate(visited):
                            if not vis:
                                distances[i]=numpy.inf
                        break
            
            d = numpy.inf
            nextone = -1
            for i,nex in enumerate(distances):
                if nex<d and not visited[i]:
                    d=nex
                    nextone = i+1
            if nextone==-1:
                break
            else:
                atom=nextone
        return distances
    
    def getColumn(self, meta):
        if isinstance(meta, (list, tuple)):
            columns = meta
        elif isinstance(meta, int):
            columns = (meta,)
        elif isinstance(meta, Sdfmeta):
            columns = meta.getvalues()
        columns = [item+1 for item in columns]
        
        reva = OrDi()
        for item in self.atomsGenerator(tabs=columns, ignores = self._ignoretype):
            if len(item)==2:
                reva[item[0]]=item[1]
            else:
                reva[item[0]]=str(item[1:]).strip('() ')
        
        for key in reva:
            reva[key] = functions.numify(reva[key].strip()) if isinstance(reva[key], string_types) else functions.numify(reva[key]) 
        return reva
    
    def molelogic(self, mylevel, precalc=dict(), dictomo=dict()):
        
        if len(dictomo)==0:
            dictomo={'me':self}
        
        def mmaxmin(meta, getmax=True):
            fu = max if getmax else min
            if meta._datastruct == OrDi:
                items = meta._data.iteritems()
                la = lambda x : x[1]
                rety = OrDi
            else:
                items = meta._data
                la = lambda x : x
                rety = list
            
            return  rety((fu(items, key = la),))
        
        sortfunx = { 
                    'asc':True,
                    'des':False 
                    }
        
        def mlen(meta):
            try:
                return len(meta)
            except TypeError:
                return 0
            
        metafunx = {'len':mlen, 
                    'avg':lambda meta: functions.avg([thing for thing in meta]), 
                    'max':lambda meta: mmaxmin(meta, True), 
                    'min':lambda meta: mmaxmin(meta, False), 
                    'confcol': self.getColumn, 
                    'str': lambda meta: Sdfmeta.construct( meta.getmetastr()),
                    'int': lambda meta: Sdfmeta.metamap(int, meta),
                    'sum': lambda meta: sum((thing for thing in meta)), 
                    'prod': lambda meta : numpy.asscalar(numpy.prod([thing for thing in meta])), 
                    'rdup' : lambda meta : meta.withoutDuplicates() ,
                    'getmeta' : lambda meta : self.getmeta( ''.join(meta.getvalues()) ) ,
                    } 
        
        molfunx = { 
                   'mmax': lambda mets: max([mmaxmin(met, True) for met in mets]),
                   'mmin': lambda mets: min([mmaxmin(met, False) for met in mets]),
                   'mavg': lambda mets: functions.avg([metafunx['avg'](met) for met in mets]),
                   }
        '''           
        def myprod(num):
            print(num)
            print(type(num))
            
            try:
                if len(num)==1:
                    return numpy.asscalar(num)
                elif len(num)==0:
                    return numpy.asscalar(1.0)
                else:
                    return numpy.asscalar(float(num[0])*numpy.prod(num[1:]))
            except ZeroDivisionError:
                return float('inf')
        '''        
        maths = {'+' :sum,
                 '-' :functions.sub,
                 '*' :functions.myprod,
                 #'*' :numpy.prod,
                 #'*' :lambda x: functions.numify(numpy.prod(x)),
                 '/' :functions.div,
                 '%' :functions.remainder ,
                 '**':functions.mypow,
                 '++':Sdfmeta.metajoiner,
                 '--':Sdfmeta.metacut,
                 }
        
        pars = ('(','[','{','"',"'")
        
        def tabiter(conf, tab, par = None):
            '''
            collapse given levels tab generated from some meta expression into a single Sdfmeta or None
            '''
            
            def listope(conf,tab,par=None):
                #Work with lists in given structures
                
                if len(tab) > 1 and isinstance(tab[0], string_types):
                    if tab[0] in Sdfmeta.comps.keys() and (not isinstance(tab[1],Sdfmeta)) and tab[1] is not None:
                        slitab = tabiter(conf,tab[1:])
                        return tabiter(conf, [tab[0], slitab])
                
                if len(tab)==1: #evaluate
                    return tabiter(conf, tab[0], par)
                elif len(tab)==2: #it a slice / asc/max, or something like that
                    if isinstance(tab[0], string_types):
                        if tab[0] in pars:
                            #do slicing, etc.
                            if not par or tab[0] in ('"',"'"):
                                return tabiter(conf, tab[1], tab[0])
                        elif tab[0] in molfunx and tab[1][0] == '(':
                            #do precalc, etc
                            metastri = Sdfmeta.levjoin(tab)
                            if not metastri in precalc:
                                metas = []
                                for confi in dictomo:
                                    metas.append(tabiter(dictomo[confi],tab[1]))
                                precalc[metastri] = Sdfmeta.construct( molfunx[tab[0]](metas) ) 
                                del(metas)
                            if metastri in precalc:
                                return precalc[metastri] #start and end missing
                        elif tab[0] in sortfunx and tab[1][0] == '(':
                            #sort next tuple, etc.
                            meta = tabiter(conf, tab[1] )
                            if meta:
                                meta.sortme(sortfunx[tab[0]])
                                return meta
                            else:
                                return None
                            
                        elif tab[0] in Sdfmeta.comps : 
                            return tab
                            
                        elif tab[0] in metafunx and tab[1][0] == '(':
                            return Sdfmeta.construct( metafunx[tab[0]](tabiter(conf, tab[1] )) )
                    #slice
                    meta = tabiter(conf, tab[0])
                    if meta:
                        sli = tabiter(conf, tab[1]) #assumes tuple
                        if isinstance(sli, (slice,Sdfmeta)):
                            return meta.slicer(sli, tab[1][0])
                        elif sli: 
                            if tab[1][0] == '(':
                                meta.pickvalues(tabiter(conf, sli[1]), Sdfmeta.comps.get(sli[0], None), bykeys=False)
                                return meta
                            elif tab[1][0] == '{':
                                meta.pickvalues(tabiter(conf, sli[1]), Sdfmeta.comps.get(sli[0], None), bykeys=True)
                                return meta
                    return None
                elif len(tab)>2:
                    if len(tab)==3 and isinstance(tab[0], string_types) and tab[0] in maths:
                        #do math
                        f1 = tabiter(conf, tab[1])
                        if not f1:
                            if tab[0] not in ('++','--'):
                                f1 = Sdfmeta.construct(0)
                            #elif tab[0] == '--':
                            #    f1 = Sdfmeta()
                            else:
                                print "no f1"
                                f1 = Sdfmeta()
                            #else:
                            #    f1 = Sdfmeta()
                        if tab[0] in ('++','--'):
                            print "join/cut {}".format(tab)
                        return Sdfmeta.metaoper(maths[tab[0]],[f1,tabiter(conf, tab[2])])
                    else:
                        metaus = tabiter(conf, tab[:2], None)
                        for item in tab[2:]:
                            metaus = tabiter(conf, [metaus,item])
                        return metaus
                else:
                    return None
                
            def striope(conf,tab,par=None):
                #Work with strings in given structure
                if par in ('"',"'"):
                    return Sdfmeta.construct(tab,literal=True)
                elif tab in (sortfunx, molfunx, metafunx) :
                    return tab
                elif conf.hasmeta(tab):
                    return copy.copy(conf.getmeta(tab))
                elif par in ('(','[','{'):
                    trytab = [functions.numify(i) for i in re.split('\s*[ ,]{0,1}\s*', tab )]
                    if not str in lmap(type, trytab):
                        return Sdfmeta.construct( trytab )
                    else:
                        try:
                            return slice(*[{True: lambda n: None, False: int}[x == ''](x) for x in (tab.split(':') + ['', '', ''])[:3]])
                        except ValueError:
                            rip = Sdfmeta.compsplit(tab)
                            if len(rip)>1 and par in ('(','{'):
                                return rip
                            raise ValueError('Your logic makes no sense. '+str(tab))
                else:
                    trytab = [functions.numify(i) for i in re.split('\s*[ ,]{0,1}\s*', tab )]
                    if not str in lmap(type, trytab):
                        return Sdfmeta.construct( trytab )
                return None
                    
            def raiser(conf, tab, par=None):
                raise TypeError('Bad levels: '+str(tab))
            
            #testdi = {list: listope, tuple: listope, str: striope, Sdfmeta: lambda conf, me, par=None : me if len(me)>0 else None, type(None) : lambda conf, me, par=None : None }
            testdi = {list: listope, tuple: listope, string_types: striope, Sdfmeta: lambda conf, me, par=None : me if len(me)>0 else None, type(None) : lambda conf, me, par=None : None }
            for key in testdi:
                if isinstance(tab, key):
                    return testdi[key](conf, tab, par)
            return raiser(conf, tab, par)
            #return testdi.get(type(tab), raiser )(conf, tab, par)
        
        return tabiter(self, mylevel)
    
    def levopemap(self, tab, par=None, length=None):
        '''
        partly deprecated
        Accepts lists made by leveler method. Maps this list for mathematical operators and metafield names. Also slices.
        '''
        if isinstance(tab, tuple):
            #if par and par in ('"',"'"):
            if tab[0] in ('"',"'"):
                return Sdfmeta.construct(Sdfmeta.levjoin(tab[1]))
                #return levjoin(tab[1])
            else:
                return (tab[0], self.levopemap(tab[1], tab[0]))
        elif isinstance(tab, list):
            for j, thing in enumerate(tab):
                if not isinstance(thing, string_types):
                    continue
                thing = thing.strip()
                #new
                sear = re.search('[+-]', thing)
                if sear:
                    i = sear.start()
                    ie = sear.end()
                if not sear:
                    sear = re.search('(^|[^\*])[\*/]([^\*]|$)', thing)
                    if sear:
                        helpse = re.search('[\*/]', thing[sear.start():sear.end()])
                        i = sear.start()+helpse.start()
                        ie = sear.start()+helpse.end()
                        del(helpse)
                if not sear:
                    sear = re.search('[\*]{2}', thing)
                    if sear:
                        i = sear.start()
                        ie = sear.end()
                if sear:
                    tab1=[]
                    tab1.extend(tab[:j])
                    if i > 0:
                        tab1.append(thing[:i])
                    if ie < len(thing):
                        tab2 = [thing[ie:]]
                    else:
                        tab2 = []
                    tab2.extend(tab[j+1:])
                    return (thing[i:ie],self.levopemap(tab1),self.levopemap(tab2))
                #new ends
            return [self.levopemap(item, par,len(tab)) for item in tab]
        else:
            
            tab = tab.strip()
            
            if self.hasmeta(tab):
                return self.getmeta(tab)
            
            if length==1 and par!=None:
                return str(tab)
            else:
                tab = functions.numify(tab)
                if not isinstance(tab, string_types):
                    return Sdfmeta.construct(tab)
                else:
                    raise ValueError('Your logic makes no sense: '+tab)
    
    @staticmethod
    def coorder(point):
        goodchop = re.compile('\s*,{0,1}\s*') #CSV-separator
        coord = numpy.array( lmap(functions.numify, goodchop.split(point.strip('{[()]}'))) )
        if type(coord) == numpy.ndarray and len(coord) > 1:
            return coord
        else:
            return None
    
    def stripbutmeta(self, metaobj):
        '''
        Remove atoms except those defined in given liststructure
        '''
        self.numerize()
        #atoms = self.logicgetmeta(levemeta)
        #atoms = sorted(metaobj.getvalues())
        atoms = metaobj.getvalues()
        
        newatoms = []
        
        toNew = OrDi()
        toOld = OrDi()
        
        #for n in atoms._data:
        for i, n in enumerate(atoms):
            toNew[int(n)]=i+1
            toOld[i+1]=int(n)
            newatoms.append(self._atoms[n-1])
        self._atoms = newatoms
        self._bonds = []
        self._counts[0] = len(newatoms)
        self._counts[1] = 0
        
        self.addmeta('toNew', toNew)
        self.addmeta('toOld', toOld)
        

#end of Sdfmole

class Sdfmeta(object):
    '''
    Class including information in single metafield
    '''
    
    metaname = re.compile('\>(.*)\<(.+)\>') #Match gets metafield name
    ematch =   re.compile('[ ]{0,2}')
    fisep  =   re.compile('[ ,;]')
    comps = OrDi( ( ('>=',operator.ge), ('<=',operator.le), ('<',operator.lt), ('>',operator.gt), ('==',operator.eq), ('!=',operator.ne) , ('=',operator.eq) ) )
    
    def __init__(self, listofstrings=None):
        '''
        Initializes an empty metafield
        If listofstrings is given (a single metafield in .sdf-file) adds that data
        '''
        #print 'mmmm... meta...'
        self._name = None #Metafield name
        self._datatype = None #int, float, 'str'
        self._datastruct = None #list, dict, single
        self._data = None #The actual data
        self._delims = []
        self._dumb = True
        #self._dumbcontent = []
        if listofstrings:
            self.initialize(listofstrings)
        
    def __getitem__(self, ind):
        '''
        get a slice from list or dict Sdfmeta
        '''
        mylist = self.getvalues()
        if isinstance( ind, (slice, int) ):
            return mylist[ind]
        else:
            raise TypeError("Invalid argument type.")
            
    def __iter__(self):
        return iter(self.getvalues()
    )
    def __len__(self):
        #number of entries in Sdfmeta
        if self._data:
            return len(self._data)
        else:
            return 0
            
    #comparisons
    def __lt__(self, other):
        #less than
        return self._compare(other,operator.lt)
        
    def __le__(self, other):
        #less or equal
        return self._compare(other,operator.le)
        
    def __eq__(self, other):
        #equal
        return self._eqcompare(other,operator.eq)
        
    def __ge__(self, other):
        #greater or equal
        return self._compare(other,operator.ge)
        
    def __gt__(self, other):
        #greater than
        return self._compare(other,operator.gt)
        
    def __ne__(self, other):
        #not equal
        return not self._eqcompare(other,operator.eq)
    
    def _compare(self, other, oper):
        '''
        method to actually do given comparisons from example __gt__
        '''
        if self.isdumb():
            self.numerize()
        if type(other) != Sdfmeta:
            othermeta = Sdfmeta.construct( functions.numify(other))
        else:
            othermeta = other
        li1 = list(self.getvalues())
        li2 = list(othermeta.getvalues())
        for item2 in li2:
            fulfils = True
            for item1 in li1:
                if not oper(item1, item2):
                    fulfils = False
                    break
            if fulfils:
                return True
        return False
    
    def _eqcompare(self, other, oper):
        '''
        same as _compare but for eq and ne
        '''
        if self.isdumb():
            self.numerize()
        if type(other) != Sdfmeta:
            othermeta = Sdfmeta.construct( functions.numify(other))
        else:
            othermeta = other
            othermeta.numerize()
        
        li1 = list(self.getvalues())
        li2 = list(othermeta.getvalues())
        
        #print '{}, {}'.format(self.dtype(), other.dtype())
        #if self.dtype() == 'str' and other.dtype() == 'str':
        if self.isStr() and other.isStr():
            #print 'bang'
            def compar(string1, string2):
                test = lambda x: x[:6].upper() == 'REGEX:'
                if test(string1):
                    return bool(re.search(string1[6:], string2 ))
                elif test(string2):
                    return bool(re.search(string2[6:], string1 ))
                else:
                    return operator.eq(string1, string2)
            if oper == operator.eq:
                oper = compar
            elif oper == operator.ne:
                oper = lambda x,y : not compar(x,y)
            #else crash
        for item2 in li2:
            for item1 in li1:
                if oper(item1, item2):
                    return True
        return False
    
    def __str__(self):
        return "Sdfmeta({})".format(str(self._data))
    
    def __repr__(self):
        return "Sdfmeta,{},{},{}".format(self.dtype(), self._datastruct, str(self._data))
        
    def initialize(self, listofstrings):
        '''
        parse the metadata from list of strings
        '''
        #get name of metafield
        if listofstrings[0][0] != '>' :
            self._name = None
            fi = 0
        else:
            self._name = Sdfmeta.metaname.match(listofstrings[0]).groups()[1]
            fi = 1
        if len(listofstrings[-1].strip())==0:
            self._data = [listofstrings[i].strip('\n ') for i in iterange(fi,len(listofstrings)-1) ]
        
    def numerize(self):
        '''
        Metas are initially stored in dumb-form (text). This method does the actual parsing/numerizing
        '''
        if self._dumb:
            
            #instead of commented section, merge lines with '' and do whattype
            #if no delimiter or ' ' in the end of line, add ' '
            mylines = self._data
            self._data = None
            
            newlines = []
            for line in mylines[:-1]:
                newlines.append(line)
                if not Sdfmeta.fisep.match(line[-1]):
                    newlines.append(' ')
            newlines.append(mylines[-1])
            (data,dtype,delims) = Sdfmeta.whattype(''.join(newlines))
    
            #if string, it's special
            if dtype == str and type(data) != OrDi:
                #self._datatype = 'str'
                self.setType(dtype)
                #self._data = [line.strip('\n') for line in mylines]
                self._data = [line.rstrip() for line in mylines]
                self._datastruct = list
                self._delims = ['' for line in mylines[:-1]]
                #return
            #not just string
            else:
                self._data = data
                #self._datatype = dtype if dtype != str else 'str'
                self.setType(dtype)
                if type(data) == list and len(data)==1:
                    self._datastruct = 'single'
                else:
                    self._datastruct = type(data)
                    self._delims = delims
                
            self._dumb = False
        else:
            return
        
    @staticmethod
    def construct(data, **dictarg): #name, delims, literal
        '''
        return a new Sdfmeta from actual data (list, Ordered dict, string, int, float, ....
        '''
        new = Sdfmeta()
        new._dumb = False
        if 'name' in dictarg:
            name = dictarg['name']
        else:
            name = None
        new.setname(name)
        
        if isinstance(data, string_types):
            
            if 'literal' in dictarg and dictarg['literal']:
                new._datastruct = 'single'
                data = [data]
            else:
                (newdata, newtype, newdelims) = Sdfmeta.whattype(data)
                if newtype != str:
                    return Sdfmeta.construct(newdata, delims = newdelims, name = name)
                else:
                    new._datastruct = 'single'
                    data = [data]
        elif type(data) in (OrDi, dict, list):
            if type(data)==dict:
                data = OrDi(data)
                new._datastruct = OrDi
            elif type(data)==list and len(data)==1:
                new._datastruct = 'single'
            else:
                new._datastruct = type(data)
        elif type(data) in (int, float):
            new._datastruct = 'single'
            data = [data]
        elif isinstance(data, Sdfmeta):
            out = copy.deepcopy(data)
            #out.numerize()
            out.setname(name)
            if 'delims' in dictarg:
                out._delims = dictarg['delims']
            return out
        else:
            print(type(data))
            raise TypeError('Datastructure type not list, dict, OrderedDict, str, int or float.')
        if not dictarg.get('literal',False): #('literal' in dictarg and dictarg['literal']):
            if type(data) == list:
                data = lmap(functions.numify, data)
                
            elif type(data) == OrDi:
                for key in data:
                    newkey = functions.numify(key)
                    data[newkey] = functions.numify(data[key])
                    if key != newkey:
                        del(data[key])
                
        if type(data) == OrDi:
            types = {type(data[key]) for key in data}
        else:
            types = set(lmap(type, data))
        
        new._data = data
        if not all({typ in (int, float, str) for typ in types}):
            raise TypeError('Data type not str, int or float.')
        if len(types)==1:
            #new._datatype = iter(types).next()
            #new._datatype = next( iter(types) )
            new.setType(next( iter(types) ))
            #if new._datatype == str:
            #    new._datatype = 'str'
        elif len(types)>1 and str in types:
            raise TypeError('Mixed datatypes. Strings and numbers.')
        else:
            #new._datatype = float
            new.setType(float)
            if type(new._data) == list:
                new._data = lmap(float, new._data)
            elif type(new._data) == OrDi:
                for key in new._data:
                    new._data[key] = float(new._data[key])
            else:
                raise TypeError('DaFaq?')
        if type(new._data) in (list, OrDi) and not 'delims' in dictarg:
            new._delims =  [ ', ' ]*(len(new._data)-1) 
        return new
        
    def typeCaster(self, value, casttype=None):
        if not casttype:
            casttype = self.dtype()
        if casttype == 'str' or not casttype:
            return str
        else:
            return self.dtype()
    
    @staticmethod
    def leveler(string):
        parre = re.compile('[\{\[\(\)\]\}\"\']') #Matches all parentheses
        pair = {'"':'"',"'":"'",'(':')','[':']','{':'}'}
        pars = [(item.group(), item.start()) for item in parre.finditer(string)]
        
        def deslash(pali,string):
            for i, par in enumerate(pali):
                if par[1]-1>=0  and string[par[1]-1]=='\\':
                    newpali, string = deslash(lmap(lambda x: (x[0],x[1]-1),pali[i+1:]),string[:par[1]-1]+string[par[1]:])
                    pali = pali[:i] + newpali
                    break
            return pali, string
        
        pars, string = deslash(pars, string)
        
        tab = []
        
        if len(pars)<2:
            return [string]
        
        curpar = None
        backpar = None
        
        if pars[0][1]>0:
            stastring = string[:pars[0][1]]
            tab.append(stastring)
            
        for item in pars:
            
            if not curpar:
                curpar = item
                level = 1
                if backpar:
                    addy = string[backpar[1]+1:curpar[1]]
                    if len(addy) > 0:
                        tab.append(addy)
                    backpar = None
            elif item[0] == pair[curpar[0]]:
                level -= 1
                if level == 0:
                    if curpar[0] in ("'",'"'):
                        tab.append((curpar[0],string[curpar[1]+1:item[1]]))
                        curpar = None
                        backpar = item
                    else:
                        tab.append((curpar[0],Sdfmeta.leveler(string[curpar[1]+1:item[1]])))
                        curpar = None
                        backpar = item
            elif item[0] == curpar[0]:
                level += 1
        endstring = string[pars[-1][1]+1:]
        if len(endstring)>0:
            tab.append(endstring)
        return tab
    
    @staticmethod
    def dumb_levopemap(tab, par=None, length=None):
        '''
        Accepts lists made by leveler method. Maps this list for mathematical operators and metafield names. Doesn't understand local metafields. a dumb version.
        '''
        #print tab
        if isinstance(tab, tuple):
            if tab[0] in ('"',"'"):
                return (tab[0], Sdfmeta.levjoin(tab[1]))
            else:
                return (tab[0], Sdfmeta.dumb_levopemap(tab[1], tab[0]))
        elif isinstance(tab, list):
            
            searches = lmap(re.compile, ('[^\+](\+)[^\+]|[^-](-)[^-]', '[^\*](\*)[^\*]|(/)|(%)', '(\*{2})|(\+{2})|(-{2})'))
            
            mycomps = list(Sdfmeta.comps.keys())
            mycomps.remove('=')
            
            for j, thing in enumerate(tab):
                if not isinstance(thing, string_types):
                    continue
                #for comp in Sdfmeta.comps:
                for comp in mycomps:
                    ma = re.match(comp,thing)
                    if ma and len(thing) > len(ma.group()):
                        interpret = Sdfmeta.dumb_levopemap([thing[len(ma.group()):]] + tab[j+1:])
                        if not isinstance(interpret, list):
                            interpret = [interpret]
                        return tab[:j] + [ma.group(), interpret ]
                    
                thing = thing.strip()
                thing = ' ' + thing + ' '
                sear=None
                for s in searches:
                    sear = list(s.finditer(thing))
                    if len(sear)>0:
                        mygroup = next(item for item in sear[-1].groups() if item is not None)
                        i = sear[-1].start() + sear[-1].group().find(mygroup)
                        ie = i +len(mygroup)
                        break
                
                if sear:
                    if i>0 and thing[i-1]=='\\' :  #Escape character for math operators
                        tab[j] = thing[1:i-1]+thing[i:-1]
                        continue
                    tab1=[]
                    tab1.extend(tab[:j])
                    if i > 1:
                        tab1.append(thing[1:i])
                    if ie < len(thing)-1:
                        tab2 = [thing[ie:-1]]
                    else:
                        tab2 = []
                    tab2.extend(tab[j+1:])
                    return (thing[i:ie], Sdfmeta.dumb_levopemap(tab1), Sdfmeta.dumb_levopemap(tab2))
                #new ends
            return [Sdfmeta.dumb_levopemap(item, par, len(tab)) for item in tab]
        else:
            return tab.strip()
    
    @staticmethod
    def levels(string):
        return Sdfmeta.dumb_levopemap(Sdfmeta.leveler(string))
    
    @staticmethod
    def levjoin(taber):
        pair = {'(':')','[':']','{':'}',"'":"'",'"':'"'}
        string = []
        for item in taber:
            if isinstance(item, string_types):
                string.append(item)
            elif isinstance(item, list):
                string.append(Sdfmeta.levjoin(item))
            elif isinstance(item, tuple):
                if item[0] in pair:
                    string.extend([ item[0], Sdfmeta.levjoin(item[1]), pair[item[0]] ])
                else:
                    string.extend([Sdfmeta.levjoin(item[1][0]), item[0], Sdfmeta.levjoin(item[1][1]) ])
        return ''.join(string)
    
    @staticmethod
    def compsplit(string, comps = ('==','<=','>=','!=','=>','=<','<','>','=')):
        tab = Sdfmeta.leveler(string)
        ret = []
        for i, item in enumerate(tab):
            if isinstance(item, string_types):
                j=-1
                for comp in comps:
                    j=item.find(comp)
                    if j>=0:
                        #return Sdfmeta.compsplit(Sdfmeta.levjoin(tab[:i])+item[:j]) + [ item[j:j+len(comp)]] + Sdfmeta.compsplit(item[j+len(comp):]+Sdfmeta.levjoin(tab[i+1:]))
                        return [(Sdfmeta.levjoin(tab[:i])+item[:j]).strip() , (item[j:j+len(comp)]).strip() ] + Sdfmeta.compsplit( item[j+len(comp):]+Sdfmeta.levjoin(tab[i+1:]) , comps)
        if string.strip() != '':
            ret.append(string.strip())
        return ret
    
    @staticmethod
    def metajoiner(metas, **params):
        '''
        Joins multiple metavalues into one
        params : name, delims
        '''
        newmeta = None
        for meta in metas:
            if meta is not None and len(meta)>0:
                if not newmeta:
                    newmeta = copy.copy(meta)
                else:
                    newmeta.extend(meta)
        newmeta.cleandelim(True)
        if 'name' in params and newmeta:
            newmeta.setname(params['name'])
        else:
            newmeta.setname(None)
        return newmeta
    
    @staticmethod
    def metacut(metas):
        newmeta = copy.copy(metas[0])
        for meta in metas[1:]:
            newmeta.cut(meta)
        newmeta.cleandelim(True)
        return newmeta
    
    def __copy__(self):
        '''
        Shallow copy method
        '''
        new = Sdfmeta()
        new._name = self._name
        #new._datatype = self.dtype()
        new.setType(self.dtype())
        new._datastruct = self._datastruct
        new._dumb = self._dumb
        if len(self)>0:
            new._data = type(self._data)(( self._data ))
            new._delims = list( self._delims )
        return new
        
    def __deepcopy__(self, memo):
        '''
        Deep copy method is the same as __copy__
        '''
        
        '''
        new = Sdfmeta()
        new._name = self._name
        #new._datatype = self.dtype()
        new.setType(self.dtype())
        new._datastruct = self._datastruct
        new._dumb = self._dumb
        if len(self)>0:
            new._data = type(self._data)(( self._data ))
            new._delims = list( self._delims )
        return new
        '''
        return self.__copy__()
    
    def getname(self):
        '''
        return name of Sdfmeta
        '''
        return self._name #[-1]
    
    def getvalues(self):
        '''
        return values of meta. For OrDi keys are neglected.
        '''
        if self._datastruct == OrDi:
            return list(self._data.values())
        else:
            return list(self._data)
    
    def isdumb(self):
        '''
        Has Sdfmeta been numerized yet
        '''
        return self._dumb
    
    def setname(self, newname):
        '''
        Change the name of Sdfmeta
        '''
        if isinstance(newname, string_types):
            self._name = newname
        elif not newname:
            self._name = None
        elif isinstance(newname, (tuple,list)):
            self.setname(newname[-1])
            #historical reasons
        else:
            raise TypeError('Name defined incorrectly! '+str(newname))
        
    def dtype(self):
        return self._datatype
    
    def setType(self, datatype):
        '''
        set datatype for meta.
        '''
        try:
            if datatype == 'str' or isinstance(datatype(''), string_types):
                datatype = 'str'
        except ValueError:
            pass
        except TypeError:
            pass
        self._datatype = datatype
        
    def isStr(self):
        '''
        string test
        '''
        return self.dtype() == 'str'
        
    def extend(self, other):
        '''
        Used to merge more data to a Sdfmeta
        '''
        if other is None:# or len(other)==0:
            return
        
        if other._datastruct == 'single':
            other._datastruct = list
        if self._datastruct == 'single':
            self._datastruct = list
        
        #If new Sdfmeta, do this
        if not self._datastruct:
            self._data =       copy.deepcopy( other._data )
            self._datastruct = other._datastruct
            #self._datatype =   other.dtype()
            self.setType( other.dtype() )
            self._delims =     list( other._delims )
            self._dumb =       other._dumb 
            #self._dumbcontent =list( other._dumbcontent )
            return
        
        floatflag = False
        if self.dtype() != other.dtype():
            #if self.dtype() == 'str':
            if self.isStr() :
                #other._datatype = 'str'
                other.setType(str)
                other._data = OrDi(((key,str(other._data[key])) for key in other._data)) if other._datastruct == OrDi else lmap(str, other._data) 
                self.extend(other)
            #elif other.dtype() == 'str':
            elif other.isStr() :
                #self._datatype = 'str'
                self.setType(str)
                self._data = OrDi(((key,str(self._data[key])) for key in self._data)) if self._datastruct == OrDi else lmap(str, self._data)
                self.extend(other)
                
            else:
                floatflag = True
        
        elif self._datastruct == other._datastruct:
            if self._datastruct == list:
                self._data.extend(other._data)
            elif self._datastruct == OrDi:
                self._data.update(other._data)
        
        elif self._datastruct == OrDi or other._datastruct == OrDi:
            raise TypeError('Mixed datastructures')
        
        else:
            self._datastruct = list
            self._data.extend(other._data)
            
        try:
            self._delims.append(self._delims[-1])
            self._delims.extend(other._delims)
        except IndexError:
            if self._data:
                self._delims = [', ']*(len(self._data))
                self._delims.extend(other._delims)
                
        if floatflag:
            if self._datastruct == OrDi:
                #self._data = {k: float(v) for k, v in self._data.items()}
                for key in self._data:
                    self._data[key] = float(self._data[key])
            else:
                self._data = lmap(float, self._data)
                
    def cut(self, other):
        '''
        Used to cut data in other Sdfmeta from meta of Sdfmeta
        '''
        
        if other._datastruct == 'single':
            other._datastruct = list
        if self._datastruct == 'single':
            self._datastruct = list
        
        #If new Sdfmeta, do this
        if not self._datastruct:
            return Sdfmeta()#.construct([])
        
        floatflag = False
        if self.dtype() != other.dtype():
            #if self.dtype() == 'str' or other.dtype() == 'str':
            if self.isStr() or other.isStr():
                return None
            else:
                floatflag = True
        
        elif self._datastruct == other._datastruct:
            if self._datastruct == list:
                for rem in other._data:
                    while True:
                        try:
                            index = self._data.index(rem)
                        except ValueError:
                            break
                        self._data = self._data[:index] + self._data[index+1:]
                        self._delims = self._delims[:index] + self._delims[index+1:]
                        
            elif self._datastruct == OrDi:
                for key in other._data:
                    try:
                        index = list(self._data.keys()).index(key)
                        del(self._data[key])
                        self._delims = self._delims[:index] + self._delims[index+1:]
                    except ValueError:
                        continue
        else:
            raise TypeError('Mixed datastructures')
        
        if floatflag:
            '''
            if self._datastruct == list:
                self._data = lmap(float, self._data)
            else:
                self._data = {k: float(v) for k, v in self._data.items()}
            '''
            if self._datastruct == OrDi:
                for key in self._data:
                    self._data[key] = float(self._data[key])
            else:
                self._data = lmap(float, self._data)
    
    def withoutDuplicates(self):
        if self._datastruct != OrDi:
            newlist = []
            for item in self.getvalues():
                if item not in newlist:
                    newlist.append(item)
        else:
            newlist = OrDi()
            for key in list(self._data.keys()):
                if self._data[key] not in newlist:
                    newlist[key] = self._data[key]
        return newlist
        
    def getmetastrings(self, length=float('inf')):
        def floattosting(flo):
            try1 = str(round(flo,4))
            if try1 == '0.0' and flo != 0:
                return '{:.4e}'.format(flo)
            else:
                return try1
        
        stringers = {int:str, float:floattosting, 'str' : str}
        strifu = stringers[self.dtype()]
        
        dictflag = self._datastruct == OrDi
        
        if dictflag:
            key = list(self._data.keys())[0]
            tmp=[str(key)+':'+strifu(self._data[key])]
            del(key)
            itera = enumerate(list(self._data.keys())[1:])
        else:
            tmp=[strifu(self._data[0])]
            itera = enumerate(self._data[1:])
        l = len(tmp[-1])
        
        strings=[]
        for i, item in itera:
        #for item in itera:
            if dictflag:
                stuff = str(item)+':'+strifu(self._data[item])
            else:
                stuff = strifu(item)
            #add delimiter
            try:
                lde = len(self._delims[i])
            except IndexError:
                lde = 0
                print(self._name)
                print(self._data)
                print(self._delims)
            if l +lde > length:
                strings.append(''.join(tmp))
                tmp=[]
                l=0
            l += lde
            tmp.append(self._delims[i])
            #add data
            lda = len(stuff)
            if l +lda > length and lda < length:
                strings.append(''.join(tmp))
                tmp=[]
                l=0
            l += lda
            tmp.append(stuff)
        if len(tmp)>0:
            strings.append(''.join(tmp))
        return strings
        
    def getmetastr(self):
        return self.getmetastrings()[0]
    
    @staticmethod
    def metamap(fu, meta):
        if fu not in (str, int, float):
            raise TypeError('Given type must be int, str or float! It was {}!'.format(fu))
        meta = Sdfmeta.construct(meta)
        if meta._datastruct == OrDi:
            for key in meta._data.keys():
                try:
                    meta._data[key] = fu(meta._data[key])
                except ValueError:
                    del(meta._data[key])
        else:
            new = []
            for item in meta.getvalues():
                try:
                    new.append(fu(item))
                except ValueError:
                    continue
            meta._data = new
        meta.setType(fu)
        meta.cleandelim()
        return meta
        
    
    def selftolistofstrings(self):
        '''return in .sdf-file format. No linechanges'''
        #Make list
        strings = []
        #Append name
        strings.append('>  <'+self._name+'>')
        
        if self.isdumb():
            #Add data
            strings.extend(self._data)
        else:
            #Do other things
            strings.extend(self.getmetastrings(74))
            
        #Apply the last blanck line
        strings.append('')
        return strings
        
    def selftostring(self):
        '''return in .sdf-file format. With linechanges'''
        return '\n'.join(self.selftolistofstrings)+'\n'
        
    def cleandelim(self, unify=False):
        '''Clean excess whitespaces from delimiters'''
        if len(self._delims) == 0:
            if self._data:
                self._delims = [', ']*(len(self._data)-1)
            return
        
        for i in range(len(self._delims)):
            self._delims[i] = self._delims[i].strip() + ' '
        if unify:
            ones = list(set(self._delims))
            nums = [0] * len(ones)
            for item in self._delims:
                nums[ones.index(item)] += 1
            newdelim = ones[nums.index(max(nums))]
            self._delims = [newdelim] * (len(self._data)-1)
                
        
    @staticmethod
    def metaoper(oper, metas):
        '''
        method to make operations for Sdfmeta objects
        return resulting metavalue of operation.
        resulting Sdfmeta is nameless
        '''
        print metas
        structs = [meta._datastruct for meta in metas]
        types   = [meta.dtype()   for meta in metas]
        #mathopers = (sum, functions.sub, numpy.prod, max, min, functions.avg, functions.div, functions.mypow, functions.remainder)
        mathopers = (sum, functions.sub, functions.myprod, max, min, functions.avg, functions.div, functions.mypow, functions.remainder)
        workmetas = [copy.copy(meta) for meta in metas] 
        if oper in mathopers:
            
            
            if len(set(structs))>2:
                raise TypeError('Mixed datastructs')
            
            kwargs = {}
            if 'str' in types:
                kwargs['literal'] = True
                if oper == sum:
                    for mtype in types:
                        if mtype != 'str':
                            return None
                    oper = lambda x : ''.join(x)
                elif oper == functions.sub:
                    oper = lambda x : re.sub(x[1], '', x[0])
                else:
                    return None
                
            try:
                minlen = min( {len(meta._data) for meta in workmetas}-{1} ) # shortest list length, ignore singles
            except ValueError:
                minlen = 1
                
            try:
                ostru = next(iter(set(structs)-{'single'})) #the other structuretype
                singles = True
            except StopIteration:
                ostru = list
                singles = False
                
                
            
            if ostru == list:
                #make lists have the same length
                for i, meta in enumerate(workmetas): 
                    if meta._datastruct == 'single':
                        workmetas[i]._data = meta._data * minlen
                    else:
                        workmetas[i]._data = meta._data[:minlen]
                return Sdfmeta.construct( Sdfmeta.listoper(oper, workmetas, singles), **kwargs ) #Nameless meta
            
            elif ostru == OrDi:
                keys = None
                keyorder = None
                for meta in workmetas:
                    if meta._datastruct == OrDi:
                        if not keys:
                            keys = set(meta._data)
                        else:
                            keys.intersection_update(set(meta._data))
                        if not keyorder:
                            keyorder = list(meta._data.keys())
                
                for i,meta in enumerate(workmetas):
                    if meta._datastruct == 'single':
                        newdict = OrDi()
                        for key in keyorder:
                            if key in keys:
                                newdict[key]=meta._data[0]
                        workmetas[i]=Sdfmeta.construct(newdict, name = meta.getname(), **kwargs)
                #'''
                return Sdfmeta.construct(Sdfmeta.OrDioper(oper,workmetas), **kwargs)
        
        elif oper in (Sdfmeta.metajoiner,Sdfmeta.metacut): #Therefore, it's joiner
            newmeta = oper(metas)
            newmeta.cleandelim(True)
            return newmeta
        
        else:
            raise ValueError('Non-existent operator ')
        
    @staticmethod
    def listoper(oper, metas, singles=True):
        tab = []
        i=0
        while i<max(lmap(len, metas)):
            caltab = []
            for meta in metas:
                try:
                    caltab.append(meta._data[i])
                except IndexError:
                    if meta._datastruct == 'single' and singles: #if singles == False, chop the meta even if length == 1
                        caltab.append(meta._data[0])
                    else:
                        return tab
            tab.append(oper(caltab))
            i+=1
        return tab
        
    @staticmethod
    def OrDioper(oper, metas):
        keys = set.intersection(*[set(meta._data) for meta in metas if meta._datastruct != 'single'])
        newkeys=[]
        if len(metas)>0:
            for key in metas[0]._data:
                if key in keys:
                    newkeys.append(key)
        keys = newkeys
        del(newkeys)
        dic = OrDi()
        for key in keys:
            caltab = []
            for meta in metas:
                if meta._datastruct == 'single':
                    caltab.append(meta._data[0])
                else:
                    caltab.append(meta._data[key])
            dic[key] = oper(caltab) 
        return dic #OrDi(dic)
        
    @staticmethod
    def singleoper(oper, metas):
        if len({meta._datastruct for meta in metas} - {'single'})>0:
            return None
        else:
            return [oper([meta._data[0] for meta in metas])]
        
    def pickvalues(self, value, oper, **kwargs):
        if type(value)!=Sdfmeta:
            value=Sdfmeta.construct(value)
        
        
        if self.isdumb():
            self.numerize()
        
        if self._datastruct == OrDi :
            skiplist = []
            compbykey = kwargs.get('bykeys', False)
            if value._datastruct == OrDi:
                for key in self._data.keys():
                    if not key in value._data.keys():
                        skiplist.append(key)
                        continue
        
        elif self._datastruct in (list, 'single') :
            if ( not  ( (len(value) == 1) or (len(value) == len(self))) ) or value._datastruct == OrDi :
                raise functions.InputException('Valuepick: comparing list to non-single, different lenght list or OrDi-meta.')
            
        #if oper in (operator.eq, operator.ne) and (self.dtype() == 'str' and value.dtype() == 'str'):
        if oper in (operator.eq, operator.ne) and (self.isStr() and value.isStr()):
            def comparator(string1, string2):
                test = lambda x: x[:6].upper() == 'REGEX:'
                if test(string1):
                    return bool(re.search(string1[6:], string2 ))
                elif test(string2):
                    return bool(re.search(string2[6:], string1 ))
                else:
                    return (string1 == string2)
            
            if oper == operator.eq:
                compar = comparator
            elif oper == operator.ne:
                compar = lambda x,y : not comparator(x,y)
            #else crash
            #compar = comparator if oper == operator.eq else lambda x,y : not comparator(x, y)
            
        else:
            compar = oper
        
        if self._datastruct == OrDi:
            newdata = OrDi()
            if value._datastruct == OrDi:
                oval = lambda x : (value._data[x], )
            else:
                oval = lambda x : (val for val in value._data)
            
            myval = (lambda x : x) if compbykey else (lambda x: self._data[x])
            
            for key in self._data.keys():
                if key in skiplist:
                    continue
                flag = True
                myva = myval(key)
                for ova in oval(key):
                    if not compar(myva, ova):
                        flag = False
                        break
                if flag:
                    newdata[key] = self._data[key]
        else:
            newdata = []
            if len(value)>1:
                oval = lambda x : value._data[x]
            else:
                oval = lambda x : value._data[0]
            for i, thing in enumerate(self._data):
                if compar(thing, oval(i)):
                    newdata.append(thing)
        
        self._data = newdata
        self._delims = self._delims[:len(self._data)-1]
        
    def slicer(self, sliceorindex, paren):
        
        def itsslice( toget, slic ):
            if paren == '(':
                return Sdfmeta.construct(  OrDi( [ (i, toget[i]) for i in self._data.keys()[slic] ] ) )
            else:
                return Sdfmeta.construct(  toget[slic] )
        
        def itsmeta( toget, meta ):
            indexes = meta.getvalues()
            if paren == '(':
                if type(self._data) != OrDi:
                    raise TypeError('"(" not applicaple for lists')
                return Sdfmeta.construct(  OrDi([(i, toget[i]) for i in indexes if i in toget]) )
            le = len(toget)
            return Sdfmeta.construct(  [toget[i] for i in indexes if i < le ] )
        
        if paren == '{':
            toget = list(self._data.keys())
        elif paren == '[' and self._datastruct == OrDi:
            toget = list(self._data.values())
        else:
            toget = self._data
        
        if not type(toget) in (list, OrDi):
            raise TypeError('There is something wrong with our toget going to slicer') 
        slices = {Sdfmeta:itsmeta, slice:itsslice, type(None): lambda toget, sliceorindex: None }
        return slices[type(sliceorindex)](toget, sliceorindex)
        
    def sortme(self, ascending=True, byValue = True):
        '''
        Sorts the cells to ascending or descending order, by value or key
        '''
        if byValue and type(self._data) == OrDi:
            self._data = OrDi( sorted( self._data.iteritems(), key=lambda x: x[1], reverse = not ascending ) )
        elif not byValue and type(self._data) == OrDi:
            self._data = OrDi( sorted( self._data.iteritems(), key=lambda x: x[0], reverse = not ascending ) )
        else:
            self._data = sorted( self._data, reverse = not ascending )
    
    @staticmethod
    def whattype(onestring):
        '''
        Tries to find out what type your string is
        Return (parsed,parsedtype,delim)
        '''
        if isinstance(onestring, string_types): #type(onestring) == str:
            if functions.numitest(onestring):
                numoutof = functions.numify(onestring)
            else:
                numoutof = onestring.strip()
        else:
            numoutof = functions.numify(onestring)
        
        ty = type(numoutof)
        if ty in (int, float):
            #Number, return
            return ([numoutof],ty,[])
        #not just number, go on.
        del(numoutof,ty)
        
        
        def listtypetest(onestring, delimiter):
            #Is it a list delimited by given delimiter ?
            splitted = functions.listsep(onestring,delimiter)
            #is dict?
            dicti = OrDi() #OrderedDict
            notdict = False
            for cell in splitted[0]:
                dicted = cell.split(':')
                if len(dicted)==2:
                    dicti[functions.numify(dicted[0].strip())] = functions.numify( dicted[1].strip() )
                    #good
                else:
                    #abort
                    del(dicti, dicted)
                    notdict = True
                    #print 'ding! not dict!'
                    break
            if notdict:
                if len(splitted[0])==1:
                    #therefore, no list of strings is generated
                    return None
                lister = [ functions.numify( cell.strip() ) for cell in splitted[0] ]
                mytype = functions.allsame(lister)
                if mytype: #all same
                    if mytype == str:
                        return None
                    elif mytype == float:
                        lister = lmap(float,lister)
                    return (lister,mytype,splitted[1])
                else:
                    pass
            else: #is dict
                mytype = functions.allsame(dicti)
                if mytype:
                    return (dicti, mytype, splitted[1])
            return None
    
        chars = [';',',','\t',' ']
        for char in chars:
            news = listtypetest(onestring,char)
            #print news
            if news:
                return news
        return ([onestring],str,[])
    
#End of Sdfmeta

def kwarger(argumentstr, separators = [',',';']):
    '''
    Reads a string of arguments and parses list like *args and dict like **kwargs.
    '''
    arguments = Sdfmeta.compsplit(argumentstr, separators )[::2]
    boostrings = {'True':True, 'T':True, 'False':False, 'F':False}
    args = []
    kwargs = dict()
    for arg in arguments:
        split = Sdfmeta.compsplit(arg, '=')[::2]
        if len(split) == 1:
            '''
            try:
                data = eval(split[0])
            except NameError:
                data = split[0].strip()
            '''
            data = functions.numify(split[0])
            data = boostrings.get(data, data)
            args.append(data)
            #args.append(split[0].strip())
        elif  len(split) == 2:
            '''
            try:
                data = eval(split[1])
            except NameError:
                data = split[1].strip()
            '''
            data = functions.numify(split[1])
            data = boostrings.get(data, data)
            kwargs[split[0].strip()] = data  #functions.numify(split[1])
    return args, kwargs
    <|MERGE_RESOLUTION|>--- conflicted
+++ resolved
@@ -331,7 +331,6 @@
         Changes the name of molecules to whatever found in given metafield.
         Applies only for metafields of type str
         '''
-        '''
         for i, molord in enumerate(self._orderlist):
             olname = molord[0]
             n = molord[1]
@@ -346,26 +345,7 @@
                 self._dictomoles[name] = dict()
             self._dictomoles[name][nn] = mol
         self.dictmaint()
-        '''
-        metas = self.getmollogic(meta)
-        #print('{} names found.'.format(sum([len(a) for a in metas.values()])))
-        for i, molord in enumerate(self._orderlist):
-            olname = molord[0]
-            n = molord[1]
-            mol = self._dictomoles[olname][n]
-            try:
-                name = joiner.join(metas[molord[0]][molord[1]].getmetastrings())
-            except KeyError:
-                raise KeyError('Field "{}" not found for molecule {}, conformation {}!'.format(meta,molord[0],molord[1]))
-            mol._name = name
-            nn = self.uniconfn(mol)
-            self._orderlist[i]=[name,nn]
-            del(self._dictomoles[olname][n])
-            if not name in self._dictomoles:
-                self._dictomoles[name] = dict()
-            self._dictomoles[name][nn] = mol
-        self.dictmaint()
-        
+    
     def makenewmetastr(self, string): #no more accepts new = old < 5; now you must write new = old(<5); you can also new = old2(old1(<5){})(>3)
         '''Frontend for makenewmeta'''
         things = Sdfmeta.compsplit(string,comps=('=',))
@@ -1500,21 +1480,15 @@
         
         add = first
         for i in range(first,len(strings)):
-<<<<<<< HEAD
             #if strings[i] == '\n':
             if strings[i].rstrip() == '':
-=======
-            if strings[i].strip() == '': #strings[i] == '\n':
->>>>>>> 58762c72
                 if i-add < 2:
                     add = i+1
-                    #print("bong!")
                     continue
                 newmeta = Sdfmeta(strings[add:i+1])
                 add = i+1
                 if newmeta._data is not None:
                     self.addmeta(newmeta.getname(), newmeta)
-                #    print("ding!")
                 
     def dists(self, point1, **kwargs):
         '''
@@ -1972,21 +1946,7 @@
                    'mmin': lambda mets: min([mmaxmin(met, False) for met in mets]),
                    'mavg': lambda mets: functions.avg([metafunx['avg'](met) for met in mets]),
                    }
-        '''           
-        def myprod(num):
-            print(num)
-            print(type(num))
-            
-            try:
-                if len(num)==1:
-                    return numpy.asscalar(num)
-                elif len(num)==0:
-                    return numpy.asscalar(1.0)
-                else:
-                    return numpy.asscalar(float(num[0])*numpy.prod(num[1:]))
-            except ZeroDivisionError:
-                return float('inf')
-        '''        
+        
         maths = {'+' :sum,
                  '-' :functions.sub,
                  '*' :functions.myprod,
@@ -2242,7 +2202,6 @@
         Initializes an empty metafield
         If listofstrings is given (a single metafield in .sdf-file) adds that data
         '''
-        #print 'mmmm... meta...'
         self._name = None #Metafield name
         self._datatype = None #int, float, 'str'
         self._datastruct = None #list, dict, single
@@ -3057,7 +3016,6 @@
         return resulting metavalue of operation.
         resulting Sdfmeta is nameless
         '''
-        print metas
         structs = [meta._datastruct for meta in metas]
         types   = [meta.dtype()   for meta in metas]
         #mathopers = (sum, functions.sub, numpy.prod, max, min, functions.avg, functions.div, functions.mypow, functions.remainder)
